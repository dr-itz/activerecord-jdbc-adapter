--- conflicted
+++ resolved
@@ -5,12 +5,9 @@
     require File.expand_path('../../test/shared_helper', __FILE__)
     fail "could not create test database: mysql executable not found" unless mysql = which('mysql')
     load 'test/db/mysql_config.rb' # rescue nil
-<<<<<<< HEAD
     enc = MYSQL_CONFIG[:encoding] || 'utf8' # 'utf8mb4'
-=======
     puts MYSQL_CONFIG.inspect if $VERBOSE
     # DROP USER arjdbc@localhost; __ERROR 1396 (HY000): Operation CREATE USER failed__
->>>>>>> 73276036
     script = sql_script <<-SQL, 'mysql'
 DROP DATABASE IF EXISTS `#{MYSQL_CONFIG[:database]}`;
 CREATE DATABASE `#{MYSQL_CONFIG[:database]}` DEFAULT CHARACTER SET `#{enc}` COLLATE `#{enc}_general_ci`;
