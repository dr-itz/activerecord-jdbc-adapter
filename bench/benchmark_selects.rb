# frozen_string_literal: true

require File.expand_path('record', File.dirname(__FILE__))

BenchTestHelper.generate_records

selects = [
    'a_binary',
    'a_boolean',
    'a_date',
    'a_datetime',
    'a_decimal',
    'a_float',
    'a_integer',
    'a_string',
    'a_text',
    'a_time',
    'a_timestamp',
    '*'
]

Benchmark.bmbm do |x|

  total = BenchRecord.count
  an_id = BenchRecord.last.id

  selects.each do |select|
    x.report("BenchRecord.select('#{select}').where(id: i).first [#{TIMES}x]") do
      TIMES.times do |i|
        BenchRecord.select(select).where(id: i % total).first
      end
    end
  end

<<<<<<< HEAD
#  x.report("BenchRecord.select('#{select}').where( an-id ).first [#{TIMES}x]") do
#    TIMES.times do
#      BenchRecord.select(select).where(:id => an_id).first
#    end
#  end
=======
  selects.each do |select|
    x.report("BenchRecord.select('#{select}').where(['id = ?', an_id]).first [#{TIMES}x]") do
      TIMES.times do
        BenchRecord.select(select).where(['id = ?', an_id]).first
      end
    end
  end
>>>>>>> 45d0b2c9

end

puts "\n"<|MERGE_RESOLUTION|>--- conflicted
+++ resolved
@@ -32,13 +32,6 @@
     end
   end
 
-<<<<<<< HEAD
-#  x.report("BenchRecord.select('#{select}').where( an-id ).first [#{TIMES}x]") do
-#    TIMES.times do
-#      BenchRecord.select(select).where(:id => an_id).first
-#    end
-#  end
-=======
   selects.each do |select|
     x.report("BenchRecord.select('#{select}').where(['id = ?', an_id]).first [#{TIMES}x]") do
       TIMES.times do
@@ -46,7 +39,6 @@
       end
     end
   end
->>>>>>> 45d0b2c9
 
 end
 
