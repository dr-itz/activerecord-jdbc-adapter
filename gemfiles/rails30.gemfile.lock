GEM
  remote: https://rubygems.org/
  specs:
    activemodel (3.0.20)
      activesupport (= 3.0.20)
      builder (~> 2.1.2)
      i18n (~> 0.5.0)
    activerecord (3.0.20)
      activemodel (= 3.0.20)
      activesupport (= 3.0.20)
      arel (~> 2.0.10)
      tzinfo (~> 0.3.23)
    activesupport (3.0.20)
    appraisal (0.5.2)
      bundler
      rake
    arel (2.0.10)
    bcrypt-ruby (3.0.1-java)
    builder (2.1.2)
    docile (1.1.5)
    i18n (0.5.4)
    metaclass (0.0.4)
    mocha (0.13.3)
      metaclass (~> 0.0.1)
    multi_json (1.10.1)
<<<<<<< HEAD
    rake (10.3.2)
    simplecov (0.9.1)
=======
    rake (10.4.2)
    simplecov (0.9.0)
>>>>>>> 366af302
      docile (~> 1.1.0)
      multi_json (~> 1.0)
      simplecov-html (~> 0.8.0)
    simplecov-html (0.8.0)
    test-unit (2.5.5)
    test-unit-context (0.4.0)
      test-unit (>= 2.4.0)
    thread_safe (0.3.4-java)
    tzinfo (0.3.41)

PLATFORMS
  java

DEPENDENCIES
  activerecord (~> 3.0.20)
  appraisal (~> 0.5.2)
  bcrypt-ruby (~> 3.0.0)
  mocha (~> 0.13.1)
  mysql2
  pg
  rake (~> 10.4.2)
  simplecov
  sqlite3
  test-unit (~> 2.5.4)
  test-unit-context (>= 0.4.0)
  thread_safe<|MERGE_RESOLUTION|>--- conflicted
+++ resolved
@@ -23,13 +23,8 @@
     mocha (0.13.3)
       metaclass (~> 0.0.1)
     multi_json (1.10.1)
-<<<<<<< HEAD
-    rake (10.3.2)
+    rake (10.4.2)
     simplecov (0.9.1)
-=======
-    rake (10.4.2)
-    simplecov (0.9.0)
->>>>>>> 366af302
       docile (~> 1.1.0)
       multi_json (~> 1.0)
       simplecov-html (~> 0.8.0)
