language: ruby
sudo: false
bundler_args: --without development
script: bundle exec rake ${TEST_PREFIX}test_$DB
before_install:
  - unset _JAVA_OPTIONS
before_script:
  - export JRUBY_OPTS="-J-Xms64M -J-Xmx1024M"
  - rake jar # compiles ext generates: lib/arjdbc/jdbc/adapter_java.jar
  - mysql --version || true # to see if we're using MySQL or MariaDB
  - '[ "$DB" == "postgresql" ] && [ "$TEST_PREFIX" == "" ] && rake db:postgresql || true'
  - '[ "$DB" == "mysql2" ] && [ "$TEST_PREFIX" == "" ] && rake db:mysql || true'
  - '[ "$DB" == "mariadb" ] && [ "$TEST_PREFIX" == "" ] && rake db:mysql || true'
  - '[ "$DB" == "jdbc" ] && rake db:mysql || true'
  - '[ "$DB" == "jndi" ] && rake db:mysql || true'
  # rails:test setups :
  - |
    [ "$DB" == "mysql2" ] && [ "$TEST_PREFIX" == "rails:" ] && \
    mysql -e "CREATE USER rails@localhost;" && \
    mysql -e "grant all privileges on activerecord_unittest.* to rails@localhost;" && \
    mysql -e "grant all privileges on activerecord_unittest2.* to rails@localhost;" && \
    mysql -e "grant all privileges on inexistent_activerecord_unittest.* to rails@localhost;" && \
    mysql -e "CREATE DATABASE activerecord_unittest;" && \
    mysql -e "CREATE DATABASE activerecord_unittest2;" \
    || true
  - |
    [ "$DB" == "postgresql" ] && [ "$TEST_PREFIX" == "rails:" ] && \
    psql  -c "create database activerecord_unittest;" -U postgres && \
    psql  -c "create database activerecord_unittest2;" -U postgres \
    || true
rvm:
  - jruby-9.1.16.0
jdk:
  - openjdk8
env:
  - DB=mysql2 PREPARED_STATEMENTS=false
  - DB=mysql2 PREPARED_STATEMENTS=true
  - DB=mysql2 DRIVER=MariaDB
  - DB=postgresql PREPARED_STATEMENTS=false INSERT_RETURNING=false
  - DB=postgresql PREPARED_STATEMENTS=false INSERT_RETURNING=true
  - DB=postgresql PREPARED_STATEMENTS=true
  - DB=postgresql PREPARED_STATEMENTS=true INSERT_RETURNING=true
  - DB=sqlite3 PREPARED_STATEMENTS=false
  - DB=sqlite3 PREPARED_STATEMENTS=true
  #- DB=jndi PREPARED_STATEMENTS=false
  #- DB=jndi PREPARED_STATEMENTS=true
branches:
  only:
    - master
    - /.*-stable$/
    - /^test-.*/
    - /maintenance|support/
    - /.*dev$/
matrix:
  include:
    # testing against MariaDB
    - addons:
        mariadb: '10.0'
      env: DB=mariadb PREPARED_STATEMENTS=false
    - addons:
        mariadb: '10.1'
      env: DB=mariadb PREPARED_STATEMENTS=true
    # Rails test-suite :
<<<<<<< HEAD
    - env: DB=mysql2     TEST_PREFIX="rails:" AR_VERSION="v5.1.4" # PS off by default
    - env: DB=mysql2     TEST_PREFIX="rails:" AR_VERSION="v5.1.4" PREPARED_STATEMENTS=true
    - env: DB=postgresql TEST_PREFIX="rails:" AR_VERSION="v5.1.4" # PS on by default
    - env: DB=postgresql TEST_PREFIX="rails:" AR_VERSION="v5.1.4" PREPARED_STATEMENTS=false
    - env: DB=sqlite3    TEST_PREFIX="rails:" AR_VERSION="v5.1.4"
=======
    - env: DB=mysql2     TEST_PREFIX="rails:" AR_VERSION="v5.1.5" # PS off by default
    - env: DB=mysql2     TEST_PREFIX="rails:" AR_VERSION="v5.1.5" PREPARED_STATEMENTS=true
    - env: DB=postgresql TEST_PREFIX="rails:" AR_VERSION="v5.1.5" # PS on by default
    - env: DB=postgresql TEST_PREFIX="rails:" AR_VERSION="v5.1.5" PREPARED_STATEMENTS=false
    - env: DB=sqlite3    TEST_PREFIX="rails:" AR_VERSION="v5.1.5"
>>>>>>> c7103528
<|MERGE_RESOLUTION|>--- conflicted
+++ resolved
@@ -61,16 +61,8 @@
         mariadb: '10.1'
       env: DB=mariadb PREPARED_STATEMENTS=true
     # Rails test-suite :
-<<<<<<< HEAD
-    - env: DB=mysql2     TEST_PREFIX="rails:" AR_VERSION="v5.1.4" # PS off by default
-    - env: DB=mysql2     TEST_PREFIX="rails:" AR_VERSION="v5.1.4" PREPARED_STATEMENTS=true
-    - env: DB=postgresql TEST_PREFIX="rails:" AR_VERSION="v5.1.4" # PS on by default
-    - env: DB=postgresql TEST_PREFIX="rails:" AR_VERSION="v5.1.4" PREPARED_STATEMENTS=false
-    - env: DB=sqlite3    TEST_PREFIX="rails:" AR_VERSION="v5.1.4"
-=======
     - env: DB=mysql2     TEST_PREFIX="rails:" AR_VERSION="v5.1.5" # PS off by default
     - env: DB=mysql2     TEST_PREFIX="rails:" AR_VERSION="v5.1.5" PREPARED_STATEMENTS=true
     - env: DB=postgresql TEST_PREFIX="rails:" AR_VERSION="v5.1.5" # PS on by default
     - env: DB=postgresql TEST_PREFIX="rails:" AR_VERSION="v5.1.5" PREPARED_STATEMENTS=false
-    - env: DB=sqlite3    TEST_PREFIX="rails:" AR_VERSION="v5.1.5"
->>>>>>> c7103528
+    - env: DB=sqlite3    TEST_PREFIX="rails:" AR_VERSION="v5.1.5"