language: ruby
sudo: false
branches:
  only:
  - master
  - /.*-stable$/
  - /^test-.*/
  - /maintenance|support/
  - /.*dev$/
bundler_args: --without development
script: bundle exec rake ${TEST_PREFIX}test_$DB
before_install:
  - unset _JAVA_OPTIONS
  - rvm @default,@global do gem uninstall bundler -a -x -I || true
  - gem install bundler -v "~>1.17.3"
before_script:
  - echo "JAVA_OPTS=$JAVA_OPTS"
  - export JRUBY_OPTS="-J-Xms64M -J-Xmx1024M"
  - rake jar # compiles ext generates: lib/arjdbc/jdbc/adapter_java.jar
  - mysql --version || true # to see if we're using MySQL or MariaDB
  - '[ "$DB" == "postgresql" ] && [ "$TEST_PREFIX" == "" ] && rake db:postgresql || true'
  - '[ "$DB" == "mysql2" ] && [ "$TEST_PREFIX" == "" ] && rake db:mysql || true'
  - '[ "$DB" == "mariadb" ] && [ "$TEST_PREFIX" == "" ] && rake db:mysql || true'
  - '[ "$DB" == "jdbc" ] && rake db:mysql || true'
  - '[ "$DB" == "jndi" ] && rake db:mysql || true'
  # rails:test setups :
  - |
    [ "$DB" == "mysql2" ] && [ "$TEST_PREFIX" == "rails:" ] && \
    mysql -e "CREATE USER rails@localhost;" && \
    mysql -e "grant all privileges on activerecord_unittest.* to rails@localhost;" && \
    mysql -e "grant all privileges on activerecord_unittest2.* to rails@localhost;" && \
    mysql -e "grant all privileges on inexistent_activerecord_unittest.* to rails@localhost;" && \
    mysql -e "CREATE DATABASE activerecord_unittest DEFAULT CHARACTER SET utf8 COLLATE utf8_general_ci;" && \
    mysql -e "CREATE DATABASE activerecord_unittest2 DEFAULT CHARACTER SET utf8 COLLATE utf8_general_ci;" \
    || true
  - |
    [ "$DB" == "postgresql" ] && [ "$TEST_PREFIX" == "rails:" ] && \
    psql  -c "create database activerecord_unittest;" -U postgres && \
    psql  -c "create database activerecord_unittest2;" -U postgres \
    || true
rvm:
  - jruby-9.1.16.0
jdk:
  - openjdk8
addons:
  postgresql: "9.4"
env:
  - DB=mysql2 PREPARED_STATEMENTS=false
  - DB=mysql2 PREPARED_STATEMENTS=true
  - DB=mysql2 DRIVER=MariaDB
  - DB=postgresql PREPARED_STATEMENTS=false INSERT_RETURNING=false
  - DB=postgresql PREPARED_STATEMENTS=false INSERT_RETURNING=true
  - DB=postgresql PREPARED_STATEMENTS=true
  - DB=postgresql PREPARED_STATEMENTS=true INSERT_RETURNING=true
  - DB=sqlite3 PREPARED_STATEMENTS=false
  - DB=sqlite3 PREPARED_STATEMENTS=true
  #- DB=jndi PREPARED_STATEMENTS=false
  #- DB=jndi PREPARED_STATEMENTS=true
matrix:
  allow_failures:
    - rvm: jruby-head
  include:
    # jruby-9.2
    - rvm: jruby-9.2.5.0
      env: DB=mysql2
    - rvm: jruby-9.2.5.0
      env: DB=postgresql
    - rvm: jruby-9.2.5.0
      env: DB=sqlite3
    # jruby-9.2 + Java 11
    - rvm: jruby-9.2.5.0
      env: DB=mysql2
      jdk: openjdk11
    - rvm: jruby-9.2.5.0
      env: DB=postgresql
      jdk: openjdk11
    - rvm: jruby-9.2.5.0
      env: DB=sqlite3
      jdk: openjdk11
    # jruby-head
    - rvm: jruby-head
      env: DB=mysql2
    - rvm: jruby-head
      env: DB=postgresql
    - rvm: jruby-head
      env: DB=sqlite3
    # testing against MariaDB
    - addons:
        mariadb: '10.0'
      env: DB=mariadb PREPARED_STATEMENTS=false
    - addons:
        mariadb: '10.1'
      env: DB=mariadb PREPARED_STATEMENTS=true
    # Rails test-suite :
<<<<<<< HEAD
    - env: DB=mysql2     TEST_PREFIX="rails:" AR_VERSION="v5.2.0" # PS off by default
    - env: DB=mysql2     TEST_PREFIX="rails:" AR_VERSION="v5.2.0" PREPARED_STATEMENTS=true
    - env: DB=mysql2     TEST_PREFIX="rails:" AR_VERSION="v5.2.0" DRIVER=MariaDB
    - env: DB=postgresql TEST_PREFIX="rails:" AR_VERSION="v5.2.0" # PS on by default
    - env: DB=postgresql TEST_PREFIX="rails:" AR_VERSION="v5.2.0" PREPARED_STATEMENTS=false
    - env: DB=sqlite3    TEST_PREFIX="rails:" AR_VERSION="v5.2.0"
=======
    - env: DB=mysql2     TEST_PREFIX="rails:" AR_VERSION="v5.1.6.1" # PS off by default
    - env: DB=mysql2     TEST_PREFIX="rails:" AR_VERSION="v5.1.6.1" PREPARED_STATEMENTS=true
    - env: DB=mysql2     TEST_PREFIX="rails:" AR_VERSION="v5.1.6.1" DRIVER=MariaDB
    - env: DB=postgresql TEST_PREFIX="rails:" AR_VERSION="v5.1.6.1" # PS on by default
    - env: DB=postgresql TEST_PREFIX="rails:" AR_VERSION="v5.1.6.1" PREPARED_STATEMENTS=false
    - env: DB=sqlite3    TEST_PREFIX="rails:" AR_VERSION="v5.1.6.1"
>>>>>>> ae0b0a1e
<|MERGE_RESOLUTION|>--- conflicted
+++ resolved
@@ -92,18 +92,9 @@
         mariadb: '10.1'
       env: DB=mariadb PREPARED_STATEMENTS=true
     # Rails test-suite :
-<<<<<<< HEAD
-    - env: DB=mysql2     TEST_PREFIX="rails:" AR_VERSION="v5.2.0" # PS off by default
-    - env: DB=mysql2     TEST_PREFIX="rails:" AR_VERSION="v5.2.0" PREPARED_STATEMENTS=true
-    - env: DB=mysql2     TEST_PREFIX="rails:" AR_VERSION="v5.2.0" DRIVER=MariaDB
-    - env: DB=postgresql TEST_PREFIX="rails:" AR_VERSION="v5.2.0" # PS on by default
-    - env: DB=postgresql TEST_PREFIX="rails:" AR_VERSION="v5.2.0" PREPARED_STATEMENTS=false
-    - env: DB=sqlite3    TEST_PREFIX="rails:" AR_VERSION="v5.2.0"
-=======
-    - env: DB=mysql2     TEST_PREFIX="rails:" AR_VERSION="v5.1.6.1" # PS off by default
-    - env: DB=mysql2     TEST_PREFIX="rails:" AR_VERSION="v5.1.6.1" PREPARED_STATEMENTS=true
-    - env: DB=mysql2     TEST_PREFIX="rails:" AR_VERSION="v5.1.6.1" DRIVER=MariaDB
-    - env: DB=postgresql TEST_PREFIX="rails:" AR_VERSION="v5.1.6.1" # PS on by default
-    - env: DB=postgresql TEST_PREFIX="rails:" AR_VERSION="v5.1.6.1" PREPARED_STATEMENTS=false
-    - env: DB=sqlite3    TEST_PREFIX="rails:" AR_VERSION="v5.1.6.1"
->>>>>>> ae0b0a1e
+    - env: DB=mysql2     TEST_PREFIX="rails:" AR_VERSION="v5.2.2" # PS off by default
+    - env: DB=mysql2     TEST_PREFIX="rails:" AR_VERSION="v5.2.2" PREPARED_STATEMENTS=true
+    - env: DB=mysql2     TEST_PREFIX="rails:" AR_VERSION="v5.2.2" DRIVER=MariaDB
+    - env: DB=postgresql TEST_PREFIX="rails:" AR_VERSION="v5.2.2" # PS on by default
+    - env: DB=postgresql TEST_PREFIX="rails:" AR_VERSION="v5.2.2" PREPARED_STATEMENTS=false
+    - env: DB=sqlite3    TEST_PREFIX="rails:" AR_VERSION="v5.2.2"