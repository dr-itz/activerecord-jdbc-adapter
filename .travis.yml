--- conflicted
+++ resolved
@@ -3,12 +3,8 @@
 bundler_args: --without development
 script: bundle exec rake test_$DB
 before_script:
-<<<<<<< HEAD
-  - export JRUBY_OPTS="--server" # -Xcompile.invokedynamic=false
+  - export JRUBY_OPTS="--server $JRUBY_OPTS" # -Xcompile.invokedynamic=false
   - mvn prepare-package # compiles ext generates: lib/arjdbc/jdbc/adapter_java.jar
-=======
-  - export JRUBY_OPTS="--server $JRUBY_OPTS" # -Xcompile.invokedynamic=false
->>>>>>> 08780e22
   - mysql --version # to see if we're using MySQL or MariaDB
 before_install:
   - ((jruby -v | grep 1.8.7) && jruby --1.9 -S gem update --system 2.1.11) || true
