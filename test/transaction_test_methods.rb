--- conflicted
+++ resolved
@@ -33,23 +33,7 @@
   end
 
   def setup_failed?; @setup_failed ||= false end
-
-<<<<<<< HEAD
-=======
-  def test_supports_transaction_isolation
-    unless ActiveRecord::Base.connection.supports_transaction_isolation?
-      omit("transaction isolation not supported")
-    end
-    unless defined? JRUBY_VERSION
-      omit("transaction isolation(:type_arg) not supported by Rails")
-    end
-    assert ActiveRecord::Base.connection.supports_transaction_isolation?(:read_uncommitted)
-    assert ActiveRecord::Base.connection.supports_transaction_isolation?(:read_committed)
-    assert ActiveRecord::Base.connection.supports_transaction_isolation?(:repeatable_read)
-    assert ActiveRecord::Base.connection.supports_transaction_isolation?(:serializable)
-  end
-
->>>>>>> 5110ec04
+  
   def test_transaction_isolation_read_uncommitted
     # It is impossible to properly test read uncommitted. The SQL standard only
     # specifies what must not happen at a certain level, not what must happen. At
