--- conflicted
+++ resolved
@@ -345,14 +345,10 @@
   end
 end
 
-<<<<<<< HEAD
 require 'has_many_through_test_methods'
 
 class PostgreSQLHasManyThroughTest < Test::Unit::TestCase
   include HasManyThroughTestMethods
-=======
-class PostgresHasManyThroughTest < Test::Unit::TestCase
-  include HasManyThroughMethods
 end
 
 class PostgresForeignKeyTest < Test::Unit::TestCase
@@ -380,5 +376,4 @@
     assert_equal 'db_types', connection.foreign_keys('db_posts')[0].to_table
   end if ar_version('4.2')
 
->>>>>>> 26fbd964
 end