--- conflicted
+++ resolved
@@ -423,11 +423,7 @@
       # MySQL driver 5.1 :
       # #<ActiveRecord::JDBCError: com.mysql.jdbc.exceptions.jdbc4.MySQLSyntaxErrorException: Table 'arjdbc_test.bogus' doesn't exist>
       unless mariadb_driver?
-<<<<<<< HEAD
-        assert_match(/com.mysql.jdbc.exceptions.jdbc4.MySQLSyntaxErrorException: Table '.*?bogus' doesn't exist/, error.message)
-=======
         assert_match(/SQLSyntaxErrorException: Table '.*?bogus' doesn't exist/, error.message)
->>>>>>> 151fce28
       else
         assert_match(/java.sql.SQLSyntaxErrorException: .*Table '.*?bogus' doesn't exist/, error.message)
       end
