--- conflicted
+++ resolved
@@ -246,11 +246,8 @@
 
   test "config :host" do
     skip unless MYSQL_CONFIG[:database] # JDBC :url defined instead
-<<<<<<< HEAD
     adapter = MYSQL_CONFIG[:adapter] # mysql or mariadb
-=======
-    skip if mariadb_driver?
->>>>>>> 7303bba9
+    # skip if mariadb_driver?
     begin
       config = { :adapter => adapter, :port => 3306 }
       config[:username] = MYSQL_CONFIG[:username]
