require 'db/firebird/test_helper'

class FirebirdSimpleTest < Test::Unit::TestCase
  include SimpleTestMethods
  include ActiveRecord3TestMethods
  include ColumnNameQuotingTests
  include DirtyAttributeTests
  include CustomSelectTestMethods

  # @override
  def test_insert_returns_id
    # not supported (we pre-select id values from sequences) {#test_exec_insert}
  end

  # @override
  def test_column_names_are_escaped
    conn = ActiveRecord::Base.connection
    quoted = conn.quote_column_name "foo-bar"
    assert_equal "#{column_quote_char}FOO-BAR#{column_quote_char}", quoted
  end

  # @override max 18 digits
  def test_big_decimal
    test_value = 9876543210_12345678.0
    db_type = DbType.create!(:big_decimal => test_value)
    db_type = DbType.find(db_type.id)
    assert_equal test_value, db_type.big_decimal
  end

  # @override 1.42 ~ 1.4199999570846558
  def test_custom_select_float
    model = DbType.create! :sample_float => 1.42
    if ActiveRecord::VERSION::MAJOR >= 3
      model = DbType.where("id = #{model.id}").select('sample_float AS custom_sample_float').first
    else
      model = DbType.find(:first, :conditions => "id = #{model.id}", :select => 'sample_float AS custom_sample_float')
    end
    assert_instance_of Float, model.custom_sample_float
    custom_sample_float = (model.custom_sample_float * 100).round.to_f / 100
    assert_equal 1.42, custom_sample_float
  end

  # @override
  def test_save_timestamp_with_usec
    timestamp = Time.utc(1942, 11, 30, 01, 53, 59, 123_000)
    e = DbType.create! :sample_timestamp => timestamp
    if ar_version('3.0')
      assert_timestamp_equal timestamp, e.reload.sample_timestamp
    else
      assert_datetime_equal timestamp, e.reload.sample_timestamp # only sec
    end
  end

  # @override
  def test_execute_insert
    # assert_nil
    connection.execute("INSERT INTO entries (ID, TITLE) VALUES (4242, 'inserted-title')")
    assert entry = Entry.find(4242)
    assert_equal 'inserted-title', entry.title
  end

  # @override
  def test_exec_insert
    connection.exec_insert "INSERT INTO things VALUES ( '01', '2013-07-23 02:44:58.0451', '2013-07-23 02:44:58.0452' )", nil, []

    return unless ar_version('3.1')

    arel = insert_manager Thing, values = {
      :name => 'ferko', :created_at => Time.zone.now, :updated_at => Time.zone.now
    }
    binds = prepared_statements? ? values.map { |name, value| [ Thing.columns_hash[name.to_s], value ] } : []

    connection.exec_insert arel, 'SQL(ferko)', binds.dup
    assert Thing.find_by_name 'ferko'

    arel = insert_manager Thing, values = {
      :name => 'jozko', :created_at => Time.zone.now, :updated_at => Time.zone.now
    }
    binds = prepared_statements? ? values.map { |name, value| [ Thing.columns_hash[name.to_s], value ] } : []

    # NOTE: #exec_insert accepts 5 arguments on AR-4.0 :
    if ar_version('4.0')
      connection.exec_insert arel, 'SQL(jozko)', binds, nil, nil
    else
      connection.exec_insert arel, 'SQL(jozko)', binds
    end
    assert Thing.find_by_name 'jozko'
  end

  # @override
  def test_exec_insert_bind_param_with_q_mark
    arel = insert_manager Entry, :id => 1000, :title => ( value = "bar?!?" )
    column = Entry.columns_hash['title']; id_column = Entry.columns_hash['id']
    binds = prepared_statements? ? [ [ id_column, 1000 ], [ column, value ] ] : []

    connection.exec_insert arel, 'INSERT(with_q_mark)', binds

    entries = Entry.find_by_sql "SELECT * FROM entries WHERE title = 'bar?!?'"
    assert entries.first
  end if ar_version('3.1')

  # @override
  def test_exec_insert_deprecated_extension; end

  # @override
  def test_raw_insert_bind_param_with_q_mark
    arel = insert_manager Entry, :id => 1001, :title => ( value = "?!huu!?" )
    column = Entry.columns_hash['title']; id_column = Entry.columns_hash['id']

    name = "INSERT(raw_with_q_mark)"
    pk = nil; id_value = 1001; sequence_name = nil
    binds = ( prepared_statements? ? [ [ id_column, id_value ], [ column, value ] ] : [] )

    connection.insert arel, name, pk, id_value, sequence_name, binds
    assert Entry.exists?([ 'title LIKE ?', "%?!huu!?%" ])

  end if ar_version('3.1') # no binds argument for <= 3.0

  # @override
  def test_raw_insert_bind_param_with_q_mark_deprecated; end

  def test_truncate
    # super FB does not support TRUNCATE TABLE !
  end #if Test::Unit::TestCase.ar_version('3.2')

  test 'returns correct visitor type' do
    assert_not_nil visitor = connection.instance_variable_get(:@visitor)
    assert defined? Arel::Visitors::Firebird
    assert_kind_of Arel::Visitors::Firebird, visitor
  end if ar_version('3.0')

  def test_emulates_booleans_by_default
    assert_true ArJdbc::Firebird.emulate_booleans?
    # assert_true ActiveRecord::ConnectionAdapters::FirebirdAdapter.emulate_booleans
  end if ar_version('3.0')

  def test_boolean_emulation_can_be_disabled
    db_type = DbType.create! :sample_boolean => true
    column = DbType.columns.find { |col| col.name.to_s == 'sample_boolean' }
    assert_equal :boolean, column.type
    ArJdbc::Firebird.emulate_booleans = false

    DbType.reset_column_information
    column = DbType.columns.find { |col| col.name.to_s == 'sample_boolean' }
    assert_equal :string, column.type # # CHAR(1)

    assert_equal '1', db_type.reload.sample_boolean
  ensure
    ArJdbc::Firebird.emulate_booleans = true
    DbType.reset_column_information
  end if ar_version('3.0')

  protected

  #def assert_empty_string value
  #  assert_equal nil, value # empty string treated as a null value in Firebird
  #end

end

class FirebirdHasManyThroughTest < Test::Unit::TestCase
  include HasManyThroughMethods
end

class FirebirdUnitTest < Test::Unit::TestCase

  def test_arel_visitor_limit
    expected = "SELECT FIRST 3  \"ENTRIES\".* FROM \"ENTRIES\""
    if ar_version('4.2')
      assert_equal expected, Entry.limit(3).to_sql
    else
      assert_equal "#{expected} ", Entry.limit(3).to_sql
    end
  end

  def test_arel_visitor_offset
    expected = "SELECT SKIP 3 \"ENTRIES\".* FROM \"ENTRIES\""
    if ar_version('4.2')
      assert_equal expected, Entry.offset(3).to_sql
    else
      assert_equal "#{expected} ", Entry.offset(3).to_sql
    end
  end

  def test_arel_visitor_limit_and_offset
    expected = "SELECT FIRST 3 SKIP 3  \"ENTRIES\".* FROM \"ENTRIES\""
    if ar_version('4.2')
      assert_equal expected, Entry.limit(3).offset(3).to_sql
    else
      assert_equal "#{expected} ", Entry.limit(3).offset(3).to_sql
    end
  end

<<<<<<< HEAD
class FirebirdHasManyThroughTest < Test::Unit::TestCase
  include HasManyThroughTestMethods
=======
>>>>>>> b396d4e9
end<|MERGE_RESOLUTION|>--- conflicted
+++ resolved
@@ -190,10 +190,9 @@
       assert_equal "#{expected} ", Entry.limit(3).offset(3).to_sql
     end
   end
+  
+end
 
-<<<<<<< HEAD
 class FirebirdHasManyThroughTest < Test::Unit::TestCase
   include HasManyThroughTestMethods
-=======
->>>>>>> b396d4e9
 end