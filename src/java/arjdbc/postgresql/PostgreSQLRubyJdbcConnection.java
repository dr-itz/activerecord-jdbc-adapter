--- conflicted
+++ resolved
@@ -421,8 +421,6 @@
         }
     }
 
-<<<<<<< HEAD
-=======
     // The tests won't start if this returns PGpoint[]
     // it fails with a runtime error: "NativeException: java.lang.reflect.InvocationTargetException: [Lorg/postgresql/geometric/PGpoint"
     private Object[] convertToPoints(Double[] values) throws SQLException {
@@ -446,30 +444,6 @@
         return doubles.toArray(new Double[doubles.size()]);
     }
 
-    // value should be a ActiveRecord::ConnectionAdapters::PostgreSQL::OID::Bit::Data
-    private void setBitStringParameter(final PreparedStatement statement, final int index,
-        final IRubyObject value) throws SQLException {
-
-        String valueForDB = value.toString();
-        int length = valueForDB.length();
-
-        /*
-            This means that if somebody sets their binary string to be "111" it
-            will always be assumed to be in binary. This matches the AR (5.0) functionality.
-            If it is meant to be a hex string they should use "0x111".
-        */
-        if (length > 0 && !binaryStringPattern.matcher(valueForDB).matches()) {
-            StringBuilder builder = new StringBuilder(length * 4);
-            for (int i = 0; i < length; i++) {
-                builder.append(binaryStrings[Character.digit(valueForDB.charAt(i), 16)]);
-            }
-            valueForDB = builder.toString();
-        }
-
-        setPGobjectParameter(statement, index, valueForDB, "bit");
-    }
-
->>>>>>> 91e9bc72
     private void setJsonParameter(final ThreadContext context,
         final PreparedStatement statement, final int index,
         final IRubyObject value, final String columnType) throws SQLException {
