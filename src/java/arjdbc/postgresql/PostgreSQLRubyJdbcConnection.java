/***** BEGIN LICENSE BLOCK *****
 * Copyright (c) 2012-2015 Karol Bucek <self@kares.org>
 * Copyright (c) 2006-2010 Nick Sieger <nick@nicksieger.com>
 * Copyright (c) 2006-2007 Ola Bini <ola.bini@gmail.com>
 * Copyright (c) 2008-2009 Thomas E Enebo <enebo@acm.org>
 *
 * Permission is hereby granted, free of charge, to any person obtaining
 * a copy of this software and associated documentation files (the
 * "Software"), to deal in the Software without restriction, including
 * without limitation the rights to use, copy, modify, merge, publish,
 * distribute, sublicense, and/or sell copies of the Software, and to
 * permit persons to whom the Software is furnished to do so, subject to
 * the following conditions:
 *
 * The above copyright notice and this permission notice shall be
 * included in all copies or substantial portions of the Software.
 *
 * THE SOFTWARE IS PROVIDED "AS IS", WITHOUT WARRANTY OF ANY KIND,
 * EXPRESS OR IMPLIED, INCLUDING BUT NOT LIMITED TO THE WARRANTIES OF
 * MERCHANTABILITY, FITNESS FOR A PARTICULAR PURPOSE AND
 * NONINFRINGEMENT. IN NO EVENT SHALL THE AUTHORS OR COPYRIGHT HOLDERS BE
 * LIABLE FOR ANY CLAIM, DAMAGES OR OTHER LIABILITY, WHETHER IN AN ACTION
 * OF CONTRACT, TORT OR OTHERWISE, ARISING FROM, OUT OF OR IN CONNECTION
 * WITH THE SOFTWARE OR THE USE OR OTHER DEALINGS IN THE SOFTWARE.
 ***** END LICENSE BLOCK *****/
package arjdbc.postgresql;

import arjdbc.jdbc.Callable;
import arjdbc.jdbc.DriverWrapper;
import arjdbc.postgresql.PostgreSQLResult;
import arjdbc.util.DateTimeUtils;
import arjdbc.util.StringHelper;

import java.io.ByteArrayInputStream;
import java.lang.StringBuilder;
import java.lang.reflect.InvocationTargetException;
import java.sql.Connection;
import java.sql.DatabaseMetaData;
import java.sql.Date;
import java.sql.PreparedStatement;
import java.sql.ResultSet;
import java.sql.SQLException;
import java.sql.Timestamp;
import java.sql.Types;
import java.util.ArrayList;
import java.util.Collections;
import java.util.HashMap;
import java.util.Map;
import java.util.UUID;
import java.util.regex.Pattern;
import java.util.regex.Matcher;

import org.joda.time.DateTime;
import org.joda.time.DateTimeZone;
import org.jruby.*;
import org.jruby.anno.JRubyMethod;
import org.jruby.exceptions.RaiseException;
import org.jruby.javasupport.JavaUtil;
import org.jruby.runtime.ObjectAllocator;
import org.jruby.runtime.ThreadContext;
import org.jruby.runtime.builtin.IRubyObject;
import org.jruby.util.ByteList;

import org.postgresql.PGConnection;
import org.postgresql.PGStatement;
import org.postgresql.geometric.PGbox;
import org.postgresql.geometric.PGcircle;
import org.postgresql.geometric.PGline;
import org.postgresql.geometric.PGlseg;
import org.postgresql.geometric.PGpath;
import org.postgresql.geometric.PGpoint;
import org.postgresql.geometric.PGpolygon;
import org.postgresql.util.PGInterval;
import org.postgresql.util.PGobject;

/**
 *
 * @author enebo
 */
public class PostgreSQLRubyJdbcConnection extends arjdbc.jdbc.RubyJdbcConnection {
    private static final long serialVersionUID = 7235537759545717760L;
    private static final int HSTORE_TYPE = 100000 + 1111;
    private static final Pattern doubleValuePattern = Pattern.compile("(-?\\d+(?:\\.\\d+)?)");
    private static final Pattern uuidPattern = Pattern.compile("\\{?\\p{XDigit}{4}(?:-?(\\p{XDigit}{4})){7}\\}?"); // Fuzzy match postgres's allowed formats

    private static final Map<String, Integer> POSTGRES_JDBC_TYPE_FOR = new HashMap<String, Integer>(32, 1);
    static {
        POSTGRES_JDBC_TYPE_FOR.put("bit", Types.OTHER);
        POSTGRES_JDBC_TYPE_FOR.put("bit_varying", Types.OTHER);
        POSTGRES_JDBC_TYPE_FOR.put("box", Types.OTHER);
        POSTGRES_JDBC_TYPE_FOR.put("circle", Types.OTHER);
        POSTGRES_JDBC_TYPE_FOR.put("citext", Types.OTHER);
        POSTGRES_JDBC_TYPE_FOR.put("daterange", Types.OTHER);
        POSTGRES_JDBC_TYPE_FOR.put("hstore", Types.OTHER);
        POSTGRES_JDBC_TYPE_FOR.put("int4range", Types.OTHER);
        POSTGRES_JDBC_TYPE_FOR.put("int8range", Types.OTHER);
        POSTGRES_JDBC_TYPE_FOR.put("interval", Types.OTHER);
        POSTGRES_JDBC_TYPE_FOR.put("json", Types.OTHER);
        POSTGRES_JDBC_TYPE_FOR.put("jsonb", Types.OTHER);
        POSTGRES_JDBC_TYPE_FOR.put("line", Types.OTHER);
        POSTGRES_JDBC_TYPE_FOR.put("lseg", Types.OTHER);
        POSTGRES_JDBC_TYPE_FOR.put("ltree", Types.OTHER);
        POSTGRES_JDBC_TYPE_FOR.put("numrange", Types.OTHER);
        POSTGRES_JDBC_TYPE_FOR.put("path", Types.OTHER);
        POSTGRES_JDBC_TYPE_FOR.put("point", Types.OTHER);
        POSTGRES_JDBC_TYPE_FOR.put("polygon", Types.OTHER);
        POSTGRES_JDBC_TYPE_FOR.put("tsrange", Types.OTHER);
        POSTGRES_JDBC_TYPE_FOR.put("tstzrange", Types.OTHER);
        POSTGRES_JDBC_TYPE_FOR.put("tsvector", Types.OTHER);
        POSTGRES_JDBC_TYPE_FOR.put("uuid", Types.OTHER);
    }

    // Used to wipe trailing 0's from points (3.0, 5.6) -> (3, 5.6)
    private static final Pattern pointCleanerPattern = Pattern.compile("\\.0\\b");

    private RubyClass resultClass;

    public PostgreSQLRubyJdbcConnection(Ruby runtime, RubyClass metaClass) {
        super(runtime, metaClass);

        resultClass = getMetaClass().getClass("Result");
    }

    public static RubyClass createPostgreSQLJdbcConnectionClass(Ruby runtime, RubyClass jdbcConnection) {
        final RubyClass clazz = getConnectionAdapters(runtime).
            defineClassUnder("PostgreSQLJdbcConnection", jdbcConnection, ALLOCATOR);
        clazz.defineAnnotatedMethods(PostgreSQLRubyJdbcConnection.class);
        getConnectionAdapters(runtime).setConstant("PostgresJdbcConnection", clazz); // backwards-compat
        return clazz;
    }

    public static RubyClass load(final Ruby runtime) {
        RubyClass jdbcConnection = getJdbcConnection(runtime);
        RubyClass postgreSQLConnection = createPostgreSQLJdbcConnectionClass(runtime, jdbcConnection);
        PostgreSQLResult.createPostgreSQLResultClass(runtime, postgreSQLConnection);
        return postgreSQLConnection;
    }

    protected static final ObjectAllocator ALLOCATOR = new ObjectAllocator() {
        public IRubyObject allocate(Ruby runtime, RubyClass klass) {
            return new PostgreSQLRubyJdbcConnection(runtime, klass);
        }
    };

    @Override
    protected String buildURL(final ThreadContext context, final IRubyObject url) {
        // (deprecated AR-JDBC specific url) options: disabled with adapter: postgresql
        // since it collides with AR as it likes to use the key for its own purposes :
        // e.g. config[:options] = "-c geqo=off"
        return DriverWrapper.buildURL(url, Collections.EMPTY_MAP);
    }

    @Override
    protected DriverWrapper newDriverWrapper(final ThreadContext context, final String driver) {
        DriverWrapper driverWrapper = super.newDriverWrapper(context, driver);

        final java.sql.Driver jdbcDriver = driverWrapper.getDriverInstance();
        if ( jdbcDriver.getClass().getName().startsWith("org.postgresql.") ) {
            try { // public static String getVersion()
                final String version = (String) // "PostgreSQL 9.2 JDBC4 (build 1002)"
                    jdbcDriver.getClass().getMethod("getVersion").invoke(null);
                if ( version != null && version.indexOf("JDBC3") >= 0 ) {
                    // config[:connection_alive_sql] ||= 'SELECT 1'
                    setConfigValueIfNotSet(context, "connection_alive_sql", context.runtime.newString("SELECT 1"));
                }
            }
            catch (NoSuchMethodException e) { }
            catch (SecurityException e) { }
            catch (IllegalAccessException e) { }
            catch (InvocationTargetException e) { }
        }

        return driverWrapper;
    }

    @Override
    protected final IRubyObject beginTransaction(final ThreadContext context, final Connection connection,
        final IRubyObject isolation) throws SQLException {
        // NOTE: only reversed order - just to ~ match how Rails does it :
        /* if ( connection.getAutoCommit() ) */ connection.setAutoCommit(false);
        if ( isolation != null ) setTransactionIsolation(context, connection, isolation);
        return context.nil;
    }

    // storesMixedCaseIdentifiers() return false;
    // storesLowerCaseIdentifiers() return true;
    // storesUpperCaseIdentifiers() return false;

    @Override
    protected String caseConvertIdentifierForRails(final Connection connection, final String value)
        throws SQLException {
        return value;
    }

    @Override
    protected String caseConvertIdentifierForJdbc(final Connection connection, final String value)
        throws SQLException {
        return value;
    }

    @Override
    protected String internedTypeFor(final ThreadContext context, final IRubyObject attribute) throws SQLException {
        if ( oidArray(context).isInstance(attributeType(context, attribute)) ) {
            return "array";
        }

        return super.internedTypeFor(context, attribute);
    }

    @JRubyMethod(name = "database_product")
    public IRubyObject database_product(final ThreadContext context) {
        return withConnection(context, new Callable<IRubyObject>() {
            public IRubyObject call(final Connection connection) throws SQLException {
                final DatabaseMetaData metaData = connection.getMetaData();
                return RubyString.newString(context.runtime, metaData.getDatabaseProductName() + ' ' + metaData.getDatabaseProductVersion());
            }
        });
    }

    private transient RubyClass oidArray; // PostgreSQL::OID::Array

    private RubyClass oidArray(final ThreadContext context) {
        if (oidArray != null) return oidArray;
        final RubyModule PostgreSQL = (RubyModule) getConnectionAdapters(context.runtime).getConstant("PostgreSQL");
        return oidArray = ((RubyModule) PostgreSQL.getConstantAt("OID")).getClass("Array");
    }


    @Override
    protected Connection newConnection() throws RaiseException, SQLException {
        final Connection connection;
        try {
            connection = super.newConnection();
        }
        catch (SQLException ex) {
            if ("3D000".equals(ex.getSQLState())) { // invalid_catalog_name
                //  org.postgresql.util.PSQLException: FATAL: database "xxx" does not exist
                throw newNoDatabaseError(ex);
            }
            throw ex;
        }
        final PGConnection pgConnection;
        if ( connection instanceof PGConnection ) {
            pgConnection = (PGConnection) connection;
        }
        else {
            pgConnection = connection.unwrap(PGConnection.class);
        }
        pgConnection.addDataType("daterange", DateRangeType.class);
        pgConnection.addDataType("tsrange",   TsRangeType.class);
        pgConnection.addDataType("tstzrange", TstzRangeType.class);
        pgConnection.addDataType("int4range", Int4RangeType.class);
        pgConnection.addDataType("int8range", Int8RangeType.class);
        pgConnection.addDataType("numrange",  NumRangeType.class);
        return connection;
    }

    @Override
    protected PostgreSQLResult mapExecuteResult(final ThreadContext context, final Connection connection,
                                                final ResultSet resultSet) throws SQLException {
        return PostgreSQLResult.newResult(context, resultClass, this, resultSet);
    }

    /**
     * Maps a query result set into a <code>ActiveRecord</code> result.
     * @param context
     * @param connection
     * @param resultSet
     * @return <code>ActiveRecord::Result</code>
     * @throws SQLException
     */
    @Override
    protected IRubyObject mapQueryResult(final ThreadContext context, final Connection connection,
                                         final ResultSet resultSet) throws SQLException {
        return mapExecuteResult(context, connection, resultSet).toARResult(context);
    }

    @Override
    protected void setBlobParameter(final ThreadContext context,
        final Connection connection, final PreparedStatement statement,
        final int index, final IRubyObject value,
        final IRubyObject attribute, final int type) throws SQLException {

        if ( value instanceof RubyIO ) { // IO/File
            statement.setBinaryStream(index, ((RubyIO) value).getInStream());
        }
        else { // should be a RubyString
            final ByteList bytes = value.asString().getByteList();
            statement.setBinaryStream(index,
                    new ByteArrayInputStream(bytes.unsafeBytes(), bytes.getBegin(), bytes.getRealSize()),
                    bytes.getRealSize() // length
            );
        }
    }

    @Override // to handle infinity timestamp values
    protected void setTimestampParameter(final ThreadContext context,
        final Connection connection, final PreparedStatement statement,
        final int index, IRubyObject value,
        final IRubyObject attribute, final int type) throws SQLException {

        if ( value instanceof RubyFloat ) {
            final double doubleValue = ( (RubyFloat) value ).getValue();
            if ( Double.isInfinite(doubleValue) ) {
                setTimestampInfinity(statement, index, doubleValue);
                return;
            }
        }

        RubyTime timeValue = toTime(context, value);

        final Timestamp timestamp;

        if (timeValue.getDateTime().getYear() > 0) {
            timeValue = timeInDefaultTimeZone(context, timeValue);
            DateTime dateTime = timeValue.getDateTime();
            timestamp = new Timestamp(dateTime.getMillis());

            if (timeValue.getNSec() > 0) timestamp.setNanos((int) (timestamp.getNanos() + timeValue.getNSec()));

            statement.setTimestamp(index, timestamp, getCalendar(dateTime.getZone()));
        }
        else {
            setTimestampBC(statement, index, timeValue);
        }
    }

    private static void setTimestampBC(final PreparedStatement statement,
                                       final int index, final RubyTime timeValue) throws SQLException {
        DateTime dateTime = timeValue.getDateTime();
        @SuppressWarnings("deprecated")
        Timestamp timestamp = new Timestamp(dateTime.getYear() - 1900,
                dateTime.getMonthOfYear() - 1,
                dateTime.getDayOfMonth(),
                dateTime.getHourOfDay(),
                dateTime.getMinuteOfHour(),
                dateTime.getSecondOfMinute(),
                dateTime.getMillisOfSecond() * 1_000_000 + (int) timeValue.getNSec()
        );

        statement.setObject(index, timestamp);
    }

    private static void setTimestampInfinity(final PreparedStatement statement,
                                             final int index, final double value) throws SQLException {
        final Timestamp timestamp;
        if ( value < 0 ) {
            timestamp = new Timestamp(PGStatement.DATE_NEGATIVE_INFINITY);
        }
        else {
            timestamp = new Timestamp(PGStatement.DATE_POSITIVE_INFINITY);
        }

        statement.setTimestamp( index, timestamp );
    }

    @Override
    protected void setTimeParameter(final ThreadContext context,
        final Connection connection, final PreparedStatement statement,
        final int index, IRubyObject value,
        final IRubyObject attribute, final int type) throws SQLException {
        // to handle more fractional second precision than (default) 59.123 only
        super.setTimestampParameter(context, connection, statement, index, value, attribute, type);
    }

    @Override
    protected void setDateParameter(final ThreadContext context,
        final Connection connection, final PreparedStatement statement,
        final int index, IRubyObject value,
        final IRubyObject attribute, final int type) throws SQLException {

        if ( ! "Date".equals(value.getMetaClass().getName()) && value.respondsTo("to_date") ) {
            value = value.callMethod(context, "to_date");
        }

        // NOTE: assuming Date#to_s does right ...
        statement.setDate(index, Date.valueOf(value.toString()));
    }

    @Override
    protected void setObjectParameter(final ThreadContext context,
        final Connection connection, final PreparedStatement statement,
        final int index, IRubyObject value,
        final IRubyObject attribute, final int type) throws SQLException {

        final String columnType = attributeSQLType(context, attribute).asJavaString();
        Double[] pointValues;

        switch ( columnType ) {
            case "bit":
            case "bit_varying":
<<<<<<< HEAD
=======
                // value should be a ActiveRecord::ConnectionAdapters::PostgreSQL::OID::Bit::Data
>>>>>>> 1b7ea2b4
                setPGobjectParameter(statement, index, value.toString(), "bit");
                break;

            case "box":
                pointValues = parseDoubles(value);
                statement.setObject(index, new PGbox(pointValues[0], pointValues[1], pointValues[2], pointValues[3]));
                break;

            case "circle":
                pointValues = parseDoubles(value);
                statement.setObject(index, new PGcircle(pointValues[0], pointValues[1], pointValues[2]));
                break;

            case "cidr":
            case "citext":
            case "hstore":
            case "inet":
            case "ltree":
            case "macaddr":
            case "tsvector":
                setPGobjectParameter(statement, index, value, columnType);
                break;

            case "enum":
                // FIXME: This doesn't work but it gives a better error message than letting it be treated as a PGobject
                statement.setObject(index, value.toString());
                break;

            case "interval":
                statement.setObject(index, new PGInterval(value.toString()));
                break;

            case "json":
            case "jsonb":
                setJsonParameter(context, statement, index, value, columnType);
                break;

            case "line":
                pointValues = parseDoubles(value);
                if ( pointValues.length == 3 ) {
                    statement.setObject(index, new PGline(pointValues[0], pointValues[1], pointValues[2]));
                } else {
                    statement.setObject(index, new PGline(pointValues[0], pointValues[1], pointValues[2], pointValues[3]));
                }
                break;

            case "lseg":
                pointValues = parseDoubles(value);
                statement.setObject(index, new PGlseg(pointValues[0], pointValues[1], pointValues[2], pointValues[3]));
                break;

            case "path":
                // If the value starts with "[" it is open, otherwise postgres treats it as a closed path
                statement.setObject(index, new PGpath((PGpoint[]) convertToPoints(parseDoubles(value)), value.toString().startsWith("[")));
                break;

            case "point":
                pointValues = parseDoubles(value);
                statement.setObject(index, new PGpoint(pointValues[0], pointValues[1]));
                break;

            case "polygon":
                statement.setObject(index, new PGpolygon((PGpoint[]) convertToPoints(parseDoubles(value))));
                break;

            case "uuid":
                setUUIDParameter(statement, index, value);
                break;

            default:
                if (columnType.endsWith("range")) {
                    setRangeParameter(context, statement, index, value, columnType);
                } else {
                    setPGobjectParameter(statement, index, value, columnType);
                }
        }
    }

    // The tests won't start if this returns PGpoint[]
    // it fails with a runtime error: "NativeException: java.lang.reflect.InvocationTargetException: [Lorg/postgresql/geometric/PGpoint"
    private Object[] convertToPoints(Double[] values) throws SQLException {
        PGpoint[] points = new PGpoint[values.length / 2];

        for ( int i = 0; i < values.length; i += 2 ) {
            points[i / 2] = new PGpoint(values[i], values[i + 1]);
        }

        return points;
    }

    private Double[] parseDoubles(IRubyObject value) {
        Matcher matches = doubleValuePattern.matcher(value.toString());
        ArrayList<Double> doubles = new ArrayList<Double>(4); // Paths and polygons may be larger but this covers points/circles/boxes/line segments

        while ( matches.find() ) {
            doubles.add(Double.parseDouble(matches.group()));
        }

        return doubles.toArray(new Double[doubles.size()]);
    }

    private void setJsonParameter(final ThreadContext context,
        final PreparedStatement statement, final int index,
        final IRubyObject value, final String columnType) throws SQLException {

        final PGobject pgJson = new PGobject();
        pgJson.setType(columnType);
        pgJson.setValue(value.toString());
        statement.setObject(index, pgJson);
    }

    private void setPGobjectParameter(final PreparedStatement statement, final int index,
        final Object value, final String columnType) throws SQLException {

        final PGobject param = new PGobject();
        param.setType(columnType);
        param.setValue(value.toString());
        statement.setObject(index, param);
    }

    private void setRangeParameter(final ThreadContext context,
        final PreparedStatement statement, final int index,
        final IRubyObject value, final String columnType) throws SQLException {

        final String rangeValue = value.toString();
        final Object pgRange;

        switch ( columnType ) {
            case "daterange":
                pgRange = new DateRangeType(rangeValue);
                break;
            case "tsrange":
                pgRange = new TsRangeType(rangeValue);
                break;
            case "tstzrange":
                pgRange = new TstzRangeType(rangeValue);
                break;
            case "int4range":
                pgRange = new Int4RangeType(rangeValue);
                break;
            case "int8range":
                pgRange = new Int8RangeType(rangeValue);
                break;
            default:
                pgRange = new NumRangeType(rangeValue);
        }

        statement.setObject(index, pgRange);
    }

    @Override
    protected void setStringParameter(final ThreadContext context,
        final Connection connection, final PreparedStatement statement,
        final int index, final IRubyObject value,
        final IRubyObject attribute, final int type) throws SQLException {

        if ( attributeSQLType(context, attribute) == context.nil ) {
            /*
                We have to check for a uuid here because in some cases
                (for example,  when doing "exists?" checks, or with legacy binds)
                ActiveRecord doesn't send us the actual type of the attribute
                and Postgres won't compare a uuid column with a string
            */
            final String uuid = value.toString();
            int length = uuid.length();

            // Checking the length so we don't have the overhead of the regex unless it "looks" like a UUID
            if (length >= 32 && length < 40 && uuidPattern.matcher(uuid).matches()) {
                setUUIDParameter(statement, index, uuid);
                return;
            }
        }

        super.setStringParameter(context, connection, statement, index, value, attribute, type);
    }


    private void setUUIDParameter(final PreparedStatement statement,
                                  final int index, final IRubyObject value) throws SQLException {
        setUUIDParameter(statement, index, value.toString());
    }

    private void setUUIDParameter(final PreparedStatement statement, final int index, String uuid) throws SQLException {

        if (uuid.length() != 36) { // Assume its a non-standard format

            /*
             * Postgres supports a bunch of formats that aren't valid uuids, so we do too...
             * A0EEBC99-9C0B-4EF8-BB6D-6BB9BD380A11
             * {a0eebc99-9c0b-4ef8-bb6d-6bb9bd380a11}
             * a0eebc999c0b4ef8bb6d6bb9bd380a11
             * a0ee-bc99-9c0b-4ef8-bb6d-6bb9-bd38-0a11
             * {a0eebc99-9c0b4ef8-bb6d6bb9-bd380a11}
             */

            if (uuid.length() == 38 && uuid.charAt(0) == '{') {

                // We got the {a0eebc99-9c0b-4ef8-bb6d-6bb9bd380a11} version so save some processing
                uuid = uuid.substring(1, 37);

            } else {

                int valueIndex = 0;
                int newUUIDIndex = 0;
                char[] newUUIDChars = new char[36];

                if (uuid.charAt(0) == '{') {
                    // Skip '{'
                    valueIndex++;
                }

                while (newUUIDIndex < 36) { // If we don't hit this before running out of characters it is an invalid UUID

                    char currentChar = uuid.charAt(valueIndex);

                    // Copy anything other than dashes
                    if (currentChar != '-') {
                        newUUIDChars[newUUIDIndex] = currentChar;
                        newUUIDIndex++;

                        // Insert dashes where appropriate
                        if(newUUIDIndex == 8 || newUUIDIndex == 13 || newUUIDIndex == 18 || newUUIDIndex == 23) {
                            newUUIDChars[newUUIDIndex] = '-';
                            newUUIDIndex++;
                        }
                    }

                    valueIndex++;
                }

                uuid = new String(newUUIDChars);

            }
        }

        statement.setObject(index, UUID.fromString(uuid));
    }

    @Override
    protected Integer jdbcTypeFor(final String type) {

        Integer typeValue = POSTGRES_JDBC_TYPE_FOR.get(type);

        if ( typeValue != null ) {
            return typeValue;
        }

        return super.jdbcTypeFor(type);
    }

    @Override
    protected TableName extractTableName(
        final Connection connection, String catalog, String schema,
        final String tableName) throws IllegalArgumentException, SQLException {
        // The postgres JDBC driver will default to searching every schema if no
        // schema search path is given.  Default to the 'public' schema instead:
        if ( schema == null ) schema = "public";
        return super.extractTableName(connection, catalog, schema, tableName);
    }

    /**
     * Determines if this field is multiple bits or a single bit (or t/f),
     * if there are multiple bits they are turned into a string, if there
     * is only one it is assumed to be a boolean value
     * @param context current thread context
     * @param resultSet the jdbc result set to pull the value from
     * @param index the index of the column to convert
     * @return RubyNil if NULL or RubyString of bits or RubyBoolean for a boolean value
     * @throws SQLException if it failes to retrieve the value from the result set
     */
    @Override
    protected IRubyObject bitToRuby(ThreadContext context, Ruby runtime, ResultSet resultSet, int index) throws SQLException {
        String bits = resultSet.getString(index);

        if (bits == null) return context.nil;
        if (bits.length() > 1) return RubyString.newUnicodeString(context.runtime, bits);

        // We assume it is a boolean value if it doesn't have a length
        return booleanToRuby(context, runtime, resultSet, index);
    }

    /**
     * Converts a JDBC date object to a Ruby date by parsing the string so we can handle edge cases
     * @param context current thread context
     * @param resultSet the jdbc result set to pull the value from
     * @param index the index of the column to convert
     * @return RubyNil if NULL or RubyDate if there is a value
     * @throws SQLException if it failes to retrieve the value from the result set
     */
    @Override
    protected IRubyObject dateToRuby(ThreadContext context, Ruby runtime, ResultSet resultSet, int index) throws SQLException {
        // NOTE: PostgreSQL adapter under MRI using pg gem returns UTC-d Date/Time values
        final String value = resultSet.getString(index);

        return value == null ? context.nil : DateTimeUtils.parseDate(context, value, getDefaultTimeZone(context));
    }


    /**
     * Detects PG specific types and converts them to their Ruby equivalents
     * @param context current thread context
     * @param resultSet the jdbc result set to pull the value from
     * @param index the index of the column to convert
     * @return RubyNil if NULL or RubyHash/RubyString/RubyObject
     * @throws SQLException if it failes to retrieve the value from the result set
     */
    @Override
    protected IRubyObject objectToRuby(ThreadContext context, Ruby runtime, ResultSet resultSet, int index) throws SQLException {
        final Object object = resultSet.getObject(index);

        if (object == null) return context.nil;

        final Class<?> objectClass = object.getClass();

        if (objectClass == UUID.class) return runtime.newString(object.toString());

        if (object instanceof PGobject) {
            if (objectClass == PGInterval.class) return runtime.newString(formatInterval(object));

            if (objectClass == PGbox.class || objectClass == PGcircle.class ||
                    objectClass == PGline.class || objectClass == PGlseg.class ||
                    objectClass == PGpath.class || objectClass == PGpoint.class ||
                    objectClass == PGpolygon.class ) {
                // AR 5.0+ expects that points don't have the '.0' if it is an integer
                return runtime.newString(pointCleanerPattern.matcher(object.toString()).replaceAll(""));
            }

            // PG 9.2 JSON type will be returned here as well
            return runtime.newString(object.toString());
        }

        if (object instanceof Map) { // hstore
            // by default we avoid double parsing by driver and then column :
            final RubyHash rubyObject = RubyHash.newHash(context.runtime);
            rubyObject.putAll((Map) object); // converts keys/values to ruby
            return rubyObject;
        }

        return JavaUtil.convertJavaToRuby(runtime, object);
    }

    /**
     * Override character stream handling to be read as bytes
     * @param context current thread context
     * @param runtime the Ruby runtime
     * @param resultSet the jdbc result set to pull the value from
     * @param index the index of the column to convert
     * @return RubyNil if NULL or RubyString if there is a value
     * @throws SQLException if it failes to retrieve the value from the result set
     */
    @Override
    protected IRubyObject readerToRuby(ThreadContext context, Ruby runtime,
                                       ResultSet resultSet, int index) throws SQLException {
        return stringToRuby(context, runtime, resultSet, index);
    }

    /**
     * Converts a string column into a Ruby string by pulling the raw bytes from the column and
     * turning them into a string using the default encoding
     * @param context current thread context
     * @param runtime the Ruby runtime
     * @param resultSet the jdbc result set to pull the value from
     * @param index the index of the column to convert
     * @return RubyNil if NULL or RubyString if there is a value
     * @throws SQLException if it failes to retrieve the value from the result set
     */
    @Override
    protected IRubyObject stringToRuby(ThreadContext context, Ruby runtime, ResultSet resultSet, int index) throws SQLException {
        final byte[] value = resultSet.getBytes(index);

        return value == null ? context.nil : StringHelper.newDefaultInternalString(context.runtime, value);
    }

    /**
     * Converts a JDBC time object to a Ruby time by parsing it as a string
     * @param context current thread context
     * @param runtime the Ruby runtime
     * @param resultSet the jdbc result set to pull the value from
     * @param column the index of the column to convert
     * @return RubyNil if NULL or RubyDate if there is a value
     * @throws SQLException if it failes to retrieve the value from the result set
     */
    @Override
    protected IRubyObject timeToRuby(ThreadContext context, Ruby runtime, ResultSet resultSet, int column) throws SQLException {
        final String value = resultSet.getString(column); // Using resultSet.getTimestamp(column) only gets .999 (3) precision

        return value == null ? context.nil : DateTimeUtils.parseTime(context, value, getDefaultTimeZone(context));
    }

    /**
     * Converts a JDBC timestamp object to a Ruby time by parsing it as a string
     * @param context current thread context
     * @param runtime the Ruby runtime
     * @param resultSet the jdbc result set to pull the value from
     * @param column the index of the column to convert
     * @return RubyNil if NULL or RubyDate if there is a value
     * @throws SQLException if it failes to retrieve the value from the result set
     */
    @Override
    protected IRubyObject timestampToRuby(ThreadContext context, Ruby runtime, ResultSet resultSet,
                                          int column) throws SQLException {
        // NOTE: using Timestamp we loose information such as BC :
        // Timestamp: '0001-12-31 22:59:59.0' String: '0001-12-31 22:59:59 BC'
        final String value = resultSet.getString(column);

        if (value == null) return context.nil;

        final int len = value.length();
        if (len < 10 && value.charAt(len - 1) == 'y') { // infinity / -infinity
            IRubyObject infinity = parseInfinity(context.runtime, value);

            if (infinity != null) return infinity;
        }

        // handles '0001-01-01 23:59:59 BC'
        return DateTimeUtils.parseDateTime(context, value, getDefaultTimeZone(context));
    }

    private IRubyObject parseInfinity(final Ruby runtime, final String value) {
        if ("infinity".equals(value)) return RubyFloat.newFloat(runtime,  RubyFloat.INFINITY);
        if ("-infinity".equals(value)) return RubyFloat.newFloat(runtime, -RubyFloat.INFINITY);

        return null;
    }

    // NOTE: do not use PG classes in the API so that loading is delayed !
    private static String formatInterval(final Object object) {
        final PGInterval interval = (PGInterval) object;
        final StringBuilder str = new StringBuilder(32);

        final int years = interval.getYears();
        if (years != 0) str.append(years).append(" years ");

        final int months = interval.getMonths();
        if (months != 0) str.append(months).append(" months ");

        final int days = interval.getDays();
        if (days != 0) str.append(days).append(" days ");

        final int hours = interval.getHours();
        final int mins = interval.getMinutes();
        final int secs = (int) interval.getSeconds();
        if (hours != 0 || mins != 0 || secs != 0) { // xx:yy:zz if not all 00
            if (hours < 10) str.append('0');

            str.append(hours).append(':');

            if (mins < 10) str.append('0');

            str.append(mins).append(':');

            if (secs < 10) str.append('0');

            str.append(secs);

        } else if (str.length() > 1) {
            str.deleteCharAt(str.length() - 1); // " " at the end
        }

        return str.toString();
    }

    // NOTE: without these custom registered Postgre (driver) types
    // ... we can not set range parameters in prepared statements !

    public static class DateRangeType extends PGobject {

        private static final long serialVersionUID = -5378414736244196691L;

        public DateRangeType() {
            setType("daterange");
        }

        public DateRangeType(final String value) throws SQLException {
            this();
            setValue(value);
        }

    }

    public static class TsRangeType extends PGobject {

        private static final long serialVersionUID = -2991390995527988409L;

        public TsRangeType() {
            setType("tsrange");
        }

        public TsRangeType(final String value) throws SQLException {
            this();
            setValue(value);
        }

    }

    public static class TstzRangeType extends PGobject {

        private static final long serialVersionUID = 6492535255861743334L;

        public TstzRangeType() {
            setType("tstzrange");
        }

        public TstzRangeType(final String value) throws SQLException {
            this();
            setValue(value);
        }

    }

    public static class Int4RangeType extends PGobject {

        private static final long serialVersionUID = 4490562039665289763L;

        public Int4RangeType() {
            setType("int4range");
        }

        public Int4RangeType(final String value) throws SQLException {
            this();
            setValue(value);
        }

    }

    public static class Int8RangeType extends PGobject {

        private static final long serialVersionUID = -1458706215346897102L;

        public Int8RangeType() {
            setType("int8range");
        }

        public Int8RangeType(final String value) throws SQLException {
            this();
            setValue(value);
        }

    }

    public static class NumRangeType extends PGobject {

        private static final long serialVersionUID = 5892509252900362510L;

        public NumRangeType() {
            setType("numrange");
        }

        public NumRangeType(final String value) throws SQLException {
            this();
            setValue(value);
        }

    }

}<|MERGE_RESOLUTION|>--- conflicted
+++ resolved
@@ -389,10 +389,7 @@
         switch ( columnType ) {
             case "bit":
             case "bit_varying":
-<<<<<<< HEAD
-=======
                 // value should be a ActiveRecord::ConnectionAdapters::PostgreSQL::OID::Bit::Data
->>>>>>> 1b7ea2b4
                 setPGobjectParameter(statement, index, value.toString(), "bit");
                 break;
 
