/***** BEGIN LICENSE BLOCK *****
 * Copyright (c) 2012-2015 Karol Bucek <self@kares.org>
 * Copyright (c) 2006-2011 Nick Sieger <nick@nicksieger.com>
 * Copyright (c) 2006-2007 Ola Bini <ola.bini@gmail.com>
 * Copyright (c) 2008-2009 Thomas E Enebo <enebo@acm.org>
 *
 * Permission is hereby granted, free of charge, to any person obtaining
 * a copy of this software and associated documentation files (the
 * "Software"), to deal in the Software without restriction, including
 * without limitation the rights to use, copy, modify, merge, publish,
 * distribute, sublicense, and/or sell copies of the Software, and to
 * permit persons to whom the Software is furnished to do so, subject to
 * the following conditions:
 *
 * The above copyright notice and this permission notice shall be
 * included in all copies or substantial portions of the Software.
 *
 * THE SOFTWARE IS PROVIDED "AS IS", WITHOUT WARRANTY OF ANY KIND,
 * EXPRESS OR IMPLIED, INCLUDING BUT NOT LIMITED TO THE WARRANTIES OF
 * MERCHANTABILITY, FITNESS FOR A PARTICULAR PURPOSE AND
 * NONINFRINGEMENT. IN NO EVENT SHALL THE AUTHORS OR COPYRIGHT HOLDERS BE
 * LIABLE FOR ANY CLAIM, DAMAGES OR OTHER LIABILITY, WHETHER IN AN ACTION
 * OF CONTRACT, TORT OR OTHERWISE, ARISING FROM, OUT OF OR IN CONNECTION
 * WITH THE SOFTWARE OR THE USE OR OTHER DEALINGS IN THE SOFTWARE.
 ***** END LICENSE BLOCK *****/
package arjdbc.jdbc;

import java.io.ByteArrayInputStream;
import java.io.IOException;
import java.io.InputStream;
import java.io.InputStreamReader;
import java.io.PrintStream;
import java.io.Reader;
import java.io.StringReader;
import java.lang.reflect.InvocationTargetException;
import java.lang.reflect.Method;
import java.math.BigDecimal;
import java.math.BigInteger;
import java.sql.Array;
import java.sql.Connection;
import java.sql.DatabaseMetaData;
import java.sql.Date;
import java.sql.PreparedStatement;
import java.sql.ResultSet;
import java.sql.ResultSetMetaData;
import java.sql.Savepoint;
import java.sql.SQLException;
import java.sql.SQLXML;
import java.sql.SQLFeatureNotSupportedException;
import java.sql.SQLRecoverableException;
import java.sql.SQLTransientException;
import java.sql.Statement;
import java.sql.Time;
import java.sql.Timestamp;
import java.sql.Types;
import java.util.ArrayList;
import java.util.Calendar;
import java.util.Collection;
import java.util.HashMap;
import java.util.LinkedHashMap;
import java.util.List;
import java.util.Map;
import java.util.Properties;
import java.util.TimeZone;
// NOTE: make sure javax.naming and other packaged not available on stripped
// VMs such as Dalvik are not exposed - won't be loaded when the class is ...
//import javax.naming.NamingException;
//import javax.sql.DataSource;

import org.joda.time.DateTime;
import org.jruby.Ruby;
import org.jruby.RubyArray;
import org.jruby.RubyBignum;
import org.jruby.RubyBoolean;
import org.jruby.RubyClass;
import org.jruby.RubyException;
import org.jruby.RubyFixnum;
import org.jruby.RubyFloat;
import org.jruby.RubyHash;
import org.jruby.RubyIO;
import org.jruby.RubyInteger;
import org.jruby.RubyModule;
import org.jruby.RubyNumeric;
import org.jruby.RubyObject;
import org.jruby.RubyString;
import org.jruby.RubySymbol;
import org.jruby.RubyTime;
import org.jruby.anno.JRubyMethod;
import org.jruby.exceptions.RaiseException;
import org.jruby.javasupport.JavaEmbedUtils;
import org.jruby.javasupport.JavaUtil;
import org.jruby.runtime.Block;
import org.jruby.runtime.ObjectAllocator;
import org.jruby.runtime.ThreadContext;
import org.jruby.runtime.Visibility;
import org.jruby.runtime.backtrace.RubyStackTraceElement;
import org.jruby.runtime.builtin.IRubyObject;
import org.jruby.runtime.builtin.Variable;
import org.jruby.runtime.component.VariableEntry;
import org.jruby.util.ByteList;
import org.jruby.util.SafePropertyAccessor;

import arjdbc.util.DateTimeUtils;
import arjdbc.util.ObjectSupport;
import arjdbc.util.StringCache;
import arjdbc.util.StringHelper;

import static arjdbc.jdbc.DataSourceConnectionFactory.*;

/**
 * Most of our ActiveRecord::ConnectionAdapters::JdbcConnection implementation.
 */
@org.jruby.anno.JRubyClass(name = "ActiveRecord::ConnectionAdapters::JdbcConnection")
public class RubyJdbcConnection extends RubyObject {
    private static final long serialVersionUID = 1300431646352514961L;

    private static final String[] TABLE_TYPE = new String[] { "TABLE" };
    private static final String[] TABLE_TYPES = new String[] { "TABLE", "VIEW", "SYNONYM" };

    private ConnectionFactory connectionFactory;
    private IRubyObject config;
    private IRubyObject adapter; // the AbstractAdapter instance we belong to
    private volatile boolean connected = true;

    private boolean lazy = false; // final once set on initialize
    private boolean jndi; // final once set on initialize
    private boolean configureConnection = true; // final once initialized

    protected RubyJdbcConnection(Ruby runtime, RubyClass metaClass) {
        super(runtime, metaClass);
    }

    private static final ObjectAllocator ALLOCATOR = new ObjectAllocator() {
        public IRubyObject allocate(Ruby runtime, RubyClass klass) {
            return new RubyJdbcConnection(runtime, klass);
        }
    };

    public static RubyClass createJdbcConnectionClass(final Ruby runtime) {
        final RubyClass JdbcConnection = getConnectionAdapters(runtime).
            defineClassUnder("JdbcConnection", runtime.getObject(), ALLOCATOR);
        JdbcConnection.defineAnnotatedMethods(RubyJdbcConnection.class);
        return JdbcConnection;
    }

    @Deprecated
    public static RubyClass getJdbcConnectionClass(final Ruby runtime) {
        return getConnectionAdapters(runtime).getClass("JdbcConnection");
    }

    public static RubyClass getJdbcConnection(final Ruby runtime) {
        return getConnectionAdapters(runtime).getClass("JdbcConnection");
    }

    /**
     * @param runtime
     * @return <code>ActiveRecord::ConnectionAdapters</code>
     */
    protected static RubyModule getConnectionAdapters(final Ruby runtime) {
        return (RubyModule) runtime.getModule("ActiveRecord").getConstantAt("ConnectionAdapters");
    }

    /**
     * @param runtime
     * @return <code>ActiveRecord::Result</code>
     */
    static RubyClass getResult(final Ruby runtime) {
        return (RubyClass) runtime.getModule("ActiveRecord").getConstantAt("Result");
    }

    /**
     * @param runtime
     * @return <code>ActiveRecord::Base</code>
     */
    public static RubyClass getBase(final Ruby runtime) {
        return (RubyClass) runtime.getModule("ActiveRecord").getConstantAt("Base");
    }

    /**
     * @param runtime
     * @return <code>ActiveRecord::ConnectionAdapters::IndexDefinition</code>
     */
    protected static RubyClass getIndexDefinition(final Ruby runtime) {
        return (RubyClass) getConnectionAdapters(runtime).getConstantAt("IndexDefinition");
    }

    /**
     * @param runtime
     * @return <code>ActiveRecord::ConnectionAdapters::ForeignKeyDefinition</code>
     * @note only since AR 4.2
     */
    protected static RubyClass getForeignKeyDefinition(final Ruby runtime) {
        return getConnectionAdapters(runtime).getClass("ForeignKeyDefinition");
    }

    /**
     * @param runtime
     * @return <code>ActiveRecord::JDBCError</code>
     */
    protected static RubyClass getJDBCError(final Ruby runtime) {
        return runtime.getModule("ActiveRecord").getClass("JDBCError");
    }

    /**
     * @param runtime
     * @return <code>ActiveRecord::ConnectionNotEstablished</code>
     */
    protected static RubyClass getConnectionNotEstablished(final Ruby runtime) {
        return (RubyClass) runtime.getModule("ActiveRecord").getConstantAt("ConnectionNotEstablished");
    }

    /**
     * NOTE: Only available since AR-4.0
     * @param runtime
     * @return <code>ActiveRecord::TransactionIsolationError</code>
     */
    protected static RubyClass getTransactionIsolationError(final Ruby runtime) {
        return (RubyClass) runtime.getModule("ActiveRecord").getConstantAt("TransactionIsolationError");
    }

    public static RubyJdbcConnection retrieveConnection(final ThreadContext context, final IRubyObject adapter) {
        return (RubyJdbcConnection) adapter.getInstanceVariables().getInstanceVariable("@connection");
    }

    @JRubyMethod(name = "transaction_isolation", alias = "get_transaction_isolation")
    public IRubyObject get_transaction_isolation(final ThreadContext context) {
        return withConnection(context, new Callable<IRubyObject>() {
            public IRubyObject call(final Connection connection) throws SQLException {
                final int level = connection.getTransactionIsolation();
                final String isolationSymbol = formatTransactionIsolationLevel(level);
                if ( isolationSymbol == null ) return context.nil;
                return context.runtime.newSymbol(isolationSymbol);
            }
        });
    }

    @JRubyMethod(name = "transaction_isolation=", alias = "set_transaction_isolation")
    public IRubyObject set_transaction_isolation(final ThreadContext context, final IRubyObject isolation) {
        return withConnection(context, new Callable<IRubyObject>() {
            public IRubyObject call(final Connection connection) throws SQLException {
                final int level;
                if ( isolation.isNil() ) {
                    level = connection.getMetaData().getDefaultTransactionIsolation();
                }
                else {
                    level = mapTransactionIsolationLevel(isolation);
                }

                connection.setTransactionIsolation(level);

                final String isolationSymbol = formatTransactionIsolationLevel(level);
                if ( isolationSymbol == null ) return context.nil;
                return context.runtime.newSymbol(isolationSymbol);
            }
        });
    }

    public static String formatTransactionIsolationLevel(final int level) {
        if ( level == Connection.TRANSACTION_READ_UNCOMMITTED ) return "read_uncommitted"; // 1
        if ( level == Connection.TRANSACTION_READ_COMMITTED ) return "read_committed"; // 2
        if ( level == Connection.TRANSACTION_REPEATABLE_READ ) return "repeatable_read"; // 4
        if ( level == Connection.TRANSACTION_SERIALIZABLE ) return "serializable"; // 8
        if ( level == 0 ) return null;
        throw new IllegalArgumentException("unexpected transaction isolation level: " + level);
    }

    /*
      def transaction_isolation_levels
        {
          read_uncommitted: "READ UNCOMMITTED",
          read_committed:   "READ COMMITTED",
          repeatable_read:  "REPEATABLE READ",
          serializable:     "SERIALIZABLE"
        }
      end
    */

    public static int mapTransactionIsolationLevel(final IRubyObject isolation) {
        final Object isolationString;
        if ( isolation instanceof RubySymbol ) {
            isolationString = isolation.toString(); // RubySymbol.toString (interned)
        }
        else {
            isolationString = isolation.asString().toString().toLowerCase().intern();
        }

        if ( isolationString == "read_uncommitted" ) return Connection.TRANSACTION_READ_UNCOMMITTED; // 1
        if ( isolationString == "read_committed" ) return Connection.TRANSACTION_READ_COMMITTED; // 2
        if ( isolationString == "repeatable_read" ) return Connection.TRANSACTION_REPEATABLE_READ; // 4
        if ( isolationString == "serializable" ) return Connection.TRANSACTION_SERIALIZABLE; // 8

        throw new IllegalArgumentException(
                "unexpected isolation level: " + isolation + " (" + isolationString + ")"
        );
    }

    @JRubyMethod(name = "supports_transaction_isolation?", optional = 1)
    public RubyBoolean supports_transaction_isolation_p(final ThreadContext context,
        final IRubyObject[] args) throws SQLException {
        final IRubyObject isolation = args.length > 0 ? args[0] : null;

        return withConnection(context, new Callable<RubyBoolean>() {
            public RubyBoolean call(final Connection connection) throws SQLException {
                final DatabaseMetaData metaData = connection.getMetaData();
                final boolean supported;
                if ( isolation != null && ! isolation.isNil() ) {
                    final int level = mapTransactionIsolationLevel(isolation);
                    supported = metaData.supportsTransactionIsolationLevel(level);
                }
                else {
                    final int level = metaData.getDefaultTransactionIsolation();
                    supported = level > Connection.TRANSACTION_NONE; // > 0
                }
                return context.runtime.newBoolean(supported);
            }
        });
    }

    @JRubyMethod(name = "begin")
    public IRubyObject begin(final ThreadContext context) {
        try { // handleException == false so we can handle setTXIsolation
            return withConnection(context, false, new Callable<IRubyObject>() {
                public IRubyObject call(final Connection connection) throws SQLException {
                    return beginTransaction(context, connection, null);
                }
            });
        }
        catch (SQLException e) { return handleException(context, e); }

    }

    @JRubyMethod(name = "begin", required = 1) // isolation argument for AR-4.0
    public IRubyObject begin(final ThreadContext context, final IRubyObject isolation) {
        try { // handleException == false so we can handle setTXIsolation
            return withConnection(context, false, new Callable<IRubyObject>() {
                public IRubyObject call(final Connection connection) throws SQLException {
                    return beginTransaction(context, connection, isolation.isNil() ? null : isolation);
                }
            });
        }
        catch (SQLException e) { return handleException(context, e); }
    }

    protected IRubyObject beginTransaction(final ThreadContext context, final Connection connection,
        final IRubyObject isolation) throws SQLException {
        if ( isolation != null ) {
            setTransactionIsolation(context, connection, isolation);
        }
        if ( connection.getAutoCommit() ) connection.setAutoCommit(false);
        return context.nil;
    }

    protected final void setTransactionIsolation(final ThreadContext context, final Connection connection,
        final IRubyObject isolation) throws SQLException {
        final int level = mapTransactionIsolationLevel(isolation);
        try {
            connection.setTransactionIsolation(level);
        }
        catch (SQLException e) {
            RubyClass txError = getTransactionIsolationError(context.runtime);
            if ( txError != null ) throw wrapException(context, txError, e);
            throw e; // let it roll - will be wrapped into a JDBCError (non 4.0)
        }
    }

    @JRubyMethod(name = "commit")
    public IRubyObject commit(final ThreadContext context) {
        final Connection connection = getConnection(true);
        try {
            if ( ! connection.getAutoCommit() ) {
                try {
                    connection.commit();
                    resetSavepoints(context); // if any
                    return context.runtime.getTrue();
                }
                finally {
                    connection.setAutoCommit(true);
                }
            }
            return context.nil;
        }
        catch (SQLException e) {
            return handleException(context, e);
        }
    }

    @JRubyMethod(name = "rollback")
    public IRubyObject rollback(final ThreadContext context) {
        final Connection connection = getConnection(true);
        try {
            if ( ! connection.getAutoCommit() ) {
                try {
                    connection.rollback();
                    resetSavepoints(context); // if any
                    return context.runtime.getTrue();
                }
                finally {
                    connection.setAutoCommit(true);
                }
            }
            return context.nil;
        }
        catch (SQLException e) {
            return handleException(context, e);
        }
    }

    @JRubyMethod(name = "supports_savepoints?")
    public RubyBoolean supports_savepoints_p(final ThreadContext context) throws SQLException {
        return withConnection(context, new Callable<RubyBoolean>() {
            public RubyBoolean call(final Connection connection) throws SQLException {
                final DatabaseMetaData metaData = connection.getMetaData();
                return context.runtime.newBoolean( metaData.supportsSavepoints() );
            }
        });
    }

    @JRubyMethod(name = "create_savepoint", optional = 1)
    public IRubyObject create_savepoint(final ThreadContext context, final IRubyObject[] args) {
        IRubyObject name = args.length > 0 ? args[0] : null;
        final Connection connection = getConnection();
        try {
            connection.setAutoCommit(false);

            final Savepoint savepoint ;
            // NOTE: this will auto-start a DB transaction even invoked outside
            // of a AR (Ruby) transaction (`transaction { ... create_savepoint }`)
            // it would be nice if AR knew about this TX although that's kind of
            // "really advanced" functionality - likely not to be implemented ...
            if ( name != null && ! name.isNil() ) {
                savepoint = connection.setSavepoint(name.toString());
            }
            else {
                savepoint = connection.setSavepoint();
                name = RubyString.newString( context.runtime,
                    Integer.toString( savepoint.getSavepointId() )
                );
            }
            getSavepoints(context).put(name, savepoint);

            return name;
        }
        catch (SQLException e) {
            return handleException(context, e);
        }
    }

    @JRubyMethod(name = "rollback_savepoint", required = 1)
    public IRubyObject rollback_savepoint(final ThreadContext context, final IRubyObject name) {
        if ( name == null || name.isNil() ) {
            throw context.runtime.newArgumentError("nil savepoint name given");
        }
        final Connection connection = getConnection(true);
        try {
            Savepoint savepoint = getSavepoints(context).get(name);
            if ( savepoint == null ) {
                throw context.runtime.newRuntimeError("could not rollback savepoint: '" + name + "' (not set)");
            }
            connection.rollback(savepoint);
            return context.nil;
        }
        catch (SQLException e) {
            return handleException(context, e);
        }
    }

    @JRubyMethod(name = "release_savepoint", required = 1)
    public IRubyObject release_savepoint(final ThreadContext context, final IRubyObject name) {
        if ( name == null || name.isNil() ) {
            throw context.runtime.newArgumentError("nil savepoint name given");
        }
        final Connection connection = getConnection(true);
        try {
            Object savepoint = getSavepoints(context).remove(name);
            if ( savepoint == null ) {
                throw context.runtime.newRuntimeError("could not release savepoint: '" + name + "' (not set)");
            }
            // NOTE: RubyHash.remove does not convert to Java as get does :
            if ( ! ( savepoint instanceof Savepoint ) ) {
                savepoint = ((IRubyObject) savepoint).toJava(Savepoint.class);
            }
            connection.releaseSavepoint((Savepoint) savepoint);
            return context.nil;
        }
        catch (SQLException e) {
            return handleException(context, e);
        }
    }

    // NOTE: this is iternal API - not to be used by user-code !
    @JRubyMethod(name = "marked_savepoint_names")
    public IRubyObject marked_savepoint_names(final ThreadContext context) {
        if ( hasInstanceVariable("@savepoints") ) {
            Map<IRubyObject, Savepoint> savepoints = getSavepoints(context);
            final RubyArray names = context.runtime.newArray();
            for ( Map.Entry<IRubyObject, ?> entry : savepoints.entrySet() ) {
                names.add( entry.getKey() ); // keys are RubyString instances
            }
            return names;
        }
        else {
            return context.runtime.newEmptyArray();
        }
    }

    @SuppressWarnings("unchecked")
    protected Map<IRubyObject, Savepoint> getSavepoints(final ThreadContext context) {
        if ( hasInstanceVariable("@savepoints") ) {
            IRubyObject savepoints = getInstanceVariable("@savepoints");
            return (Map<IRubyObject, Savepoint>) savepoints.toJava(Map.class);
        }
        else { // not using a RubyHash to preserve order on Ruby 1.8 as well :
            Map<IRubyObject, Savepoint> savepoints = new LinkedHashMap<IRubyObject, Savepoint>(4);
            setInstanceVariable("@savepoints", convertJavaToRuby(savepoints));
            return savepoints;
        }
    }

    protected boolean resetSavepoints(final ThreadContext context) {
        if ( hasInstanceVariable("@savepoints") ) {
            removeInstanceVariable("@savepoints");
            return true;
        }
        return false;
    }

    @Deprecated // second argument is now mandatory - only kept for compatibility
    @JRubyMethod(required = 1)
    public final IRubyObject initialize(final ThreadContext context, final IRubyObject config) {
        doInitialize(context, config, context.nil);
        return this;
    }

    @JRubyMethod(required = 2)
    public final IRubyObject initialize(final ThreadContext context, final IRubyObject config,
        final IRubyObject adapter) {
        doInitialize(context, config, adapter);
        return this;
    }

    protected void doInitialize(final ThreadContext context, final IRubyObject config,
        final IRubyObject adapter) {
        this.config = config; this.adapter = adapter;

        this.jndi = setupConnectionFactory(context);
        this.lazy = jndi; // JNDIs are lazy by default otherwise eager
        try {
            initConnection(context);
        }
        catch (SQLException e) {
            String message = e.getMessage();
            if ( message == null ) message = e.getSQLState();
            throw wrapException(context, e, message);
        }

        IRubyObject value = getConfigValue(context, "configure_connection");
        if ( value == null || value.isNil() ) this.configureConnection = true;
        else {
            this.configureConnection = value != context.runtime.getFalse();
        }
    }

    @JRubyMethod(name = "adapter")
    public final IRubyObject adapter() {
        final IRubyObject adapter = getAdapter();
        return adapter == null ? getRuntime().getNil() : adapter;
    }

    /**
     * @note Internal API!
     */
    @Deprecated
    @JRubyMethod(required = 1)
    public IRubyObject set_adapter(final ThreadContext context, final IRubyObject adapter) {
        return this.adapter = adapter;
    }

    @JRubyMethod(name = "connection_factory")
    public IRubyObject connection_factory(final ThreadContext context) {
        return convertJavaToRuby( getConnectionFactory() );
    }

    /**
     * @note Internal API!
     */
    @Deprecated
    @JRubyMethod(name = "connection_factory=", required = 1)
    public IRubyObject set_connection_factory(final ThreadContext context, final IRubyObject factory) {
        setConnectionFactory( (ConnectionFactory) factory.toJava(ConnectionFactory.class) );
        return factory;
    }

    /**
     * Called during <code>initialize</code> after the connection factory
     * has been set to check if we can connect and/or perform any initialization
     * necessary.
     * <br/>
     * NOTE: connection has not been configured at this point,
     * nor should we retry - we're creating a brand new JDBC connection
     *
     * @param context
     * @return connection
     */
    @Deprecated
    @JRubyMethod(name = "init_connection")
    public synchronized IRubyObject init_connection(final ThreadContext context) {
        try {
            return initConnection(context);
        }
        catch (SQLException e) {
            return handleException(context, e); // throws
        }
    }

    private IRubyObject initConnection(final ThreadContext context) throws SQLException {
        final IRubyObject adapter = getAdapter(); // self.adapter
        if ( adapter == null || adapter.isNil() ) {
            warn(context, "adapter not set, please pass adapter on JdbcConnection#initialize(config, adapter)");
        }

        if ( adapter != null && adapter.respondsTo("init_connection") ) { // deprecated
            final Connection connection;
            setConnection( connection = newConnection() );
            return adapter.callMethod(context, "init_connection", convertJavaToRuby(connection));
        }
        else {
            if ( ! lazy ) setConnection( newConnection() );
        }

        return context.nil;
    }

    private void configureConnection() {
        if ( ! configureConnection ) return; // return false;

        final IRubyObject adapter = getAdapter(); // self.adapter
        if ( adapter != null && ! adapter.isNil() ) {
            if ( adapter.respondsTo("configure_connection") ) {
                final ThreadContext context = getRuntime().getCurrentContext();
                adapter.callMethod(context, "configure_connection");
            }
        }
    }

    @JRubyMethod(name = "configure_connection")
    public IRubyObject configure_connection(final ThreadContext context) {
        if ( ! lazy || getConnectionImpl() != null ) configureConnection();
        return context.nil;
    }

    @JRubyMethod(name = "jdbc_connection", alias = "connection")
    public IRubyObject connection(final ThreadContext context) {
        return convertJavaToRuby( getConnection() );
    }

    @JRubyMethod(name = "jdbc_connection", alias = "connection", required = 1)
    public IRubyObject connection(final ThreadContext context, final IRubyObject unwrap) {
        if ( unwrap.isNil() || unwrap == context.runtime.getFalse() ) {
            return connection(context);
        }
        final Connection connection = getConnection();
        try {
            if ( connection.isWrapperFor(Connection.class) ) {
                return convertJavaToRuby( connection.unwrap(Connection.class) );
            }
        }
        catch (AbstractMethodError e) {
            debugStackTrace(context, e);
            warn(context, "driver/pool connection does not support unwrapping: " + e);
        }
        catch (SQLException e) {
            debugStackTrace(context, e);
            warn(context, "driver/pool connection does not support unwrapping: " + e);
        }
        return convertJavaToRuby( connection );
    }

    @JRubyMethod(name = "active?", alias = "valid?")
    public RubyBoolean active_p(final ThreadContext context) {
        if ( ! connected ) return context.runtime.getFalse();
        if ( jndi ) {
            // for JNDI the data-source / pool is supposed to
            // manage connections for us thus no valid check!
            boolean active = getConnectionFactory() != null;
            return context.runtime.newBoolean( active );
        }
        final Connection connection = getConnection();
        if ( connection == null ) return context.runtime.getFalse(); // unlikely
        return context.runtime.newBoolean( isConnectionValid(context, connection) );
    }

    @JRubyMethod(name = "disconnect!")
    public synchronized IRubyObject disconnect(final ThreadContext context) {
        setConnection(null); connected = false;
        return context.nil;
    }

    @JRubyMethod(name = "reconnect!")
    public synchronized IRubyObject reconnect(final ThreadContext context) {
        try {
            connectImpl( ! lazy ); connected = true;
        }
        catch (SQLException e) {
            debugStackTrace(context, e);
            handleException(context, e);
        }
        return context.nil;
    }

    private void connectImpl(final boolean forceConnection)
        throws SQLException {
        setConnection( forceConnection ? newConnection() : null );
        if ( forceConnection ) configureConnection();
    }

    @JRubyMethod(name = "read_only?")
    public IRubyObject is_read_only(final ThreadContext context) {
        final Connection connection = getConnection(false);
        if ( connection != null ) {
            try {
                return context.runtime.newBoolean( connection.isReadOnly() );
            }
            catch (SQLException e) { return handleException(context, e); }
        }
        return context.nil;
    }

    @JRubyMethod(name = "read_only=")
    public IRubyObject set_read_only(final ThreadContext context, final IRubyObject flag) {
        final Connection connection = getConnection(true);
        try {
            connection.setReadOnly( flag.isTrue() );
            return context.runtime.newBoolean( connection.isReadOnly() );
        }
        catch (SQLException e) { return handleException(context, e); }
    }

    @JRubyMethod(name = { "open?" /* "conn?" */ })
    public IRubyObject open_p(final ThreadContext context) {
        final Connection connection = getConnection(false);
        if ( connection == null ) return context.runtime.getFalse();
        try {
            // NOTE: isClosed method generally cannot be called to determine
            // whether a connection to a database is valid or invalid ...
            return context.runtime.newBoolean( ! connection.isClosed() );
        }
        catch (SQLException e) {
            return handleException(context, e);
        }
    }

    @JRubyMethod(name = "close")
    public IRubyObject close(final ThreadContext context) {
        final Connection connection = getConnection(false);
        if ( connection == null ) return context.runtime.getFalse();
        try {
            final boolean closed = connection.isClosed();
            if ( closed ) return context.runtime.getFalse();
            setConnection(null); // does connection.close();
            return context.runtime.getTrue();
        }
        catch (Exception e) {
            debugStackTrace(context, e);
            return context.nil;
        }
    }

    @JRubyMethod(name = "database_name")
    public IRubyObject database_name(final ThreadContext context) {
        return withConnection(context, new Callable<IRubyObject>() {
            public IRubyObject call(final Connection connection)  throws SQLException {
                String name = connection.getCatalog();
                if ( name == null ) {
                    name = connection.getMetaData().getUserName();
                    if ( name == null ) return context.nil;
                }
                return RubyString.newString(context.runtime, name);
            }
        });
    }

    @JRubyMethod(name = "execute", required = 1)
    public IRubyObject execute(final ThreadContext context, final IRubyObject sql) {
        return withConnection(context, new Callable<IRubyObject>() {
            public IRubyObject call(final Connection connection) throws SQLException {
                Statement statement = null;
                final String query = sqlString(sql);
                try {
                    statement = createStatement(context, connection);
                    if ( doExecute(statement, query) ) {
                        return mapResults(context, connection, statement, false);
                    } else {
                        return mapGeneratedKeysOrUpdateCount(context, connection, statement);
                    }
                }
                catch (final SQLException e) {
                    debugErrorSQL(context, query);
                    throw e;
                }
                finally { close(statement); }
            }
        });
    }

    public static void executeImpl(final ThreadContext context,
        final IRubyObject adapter, final String query) throws RaiseException {
        retrieveConnection(context, adapter).executeImpl(context, query);
    }

    public void executeImpl(final ThreadContext context, final String sql)
        throws RaiseException {
        try {
            executeImpl(context, sql, true);
        }
        catch (SQLException e) { // dead code - won't happen
            handleException(context, getCause(e));
        }
    }

    public void executeImpl(final ThreadContext context, final String sql, final boolean handleException)
        throws RaiseException, SQLException {
        withConnection(context, handleException, new Callable<Void>() {
            public Void call(final Connection connection) throws SQLException {
                Statement statement = null;
                try {
                    statement = createStatement(context, connection);
                    doExecute(statement, sql); return null;
                }
                catch (final SQLException e) {
                    debugErrorSQL(context, sql);
                    throw e;
                }
                finally { close(statement); }
            }
        });
    }

    protected Statement createStatement(final ThreadContext context, final Connection connection)
        throws SQLException {
        final Statement statement = connection.createStatement();
        IRubyObject escapeProcessing = getConfigValue(context, "statement_escape_processing");
        // NOTE: disable (driver) escape processing by default, it's not really
        // needed for AR statements ... if users need it they might configure :
        if ( escapeProcessing == null || escapeProcessing.isNil() ) {
            statement.setEscapeProcessing(false);
        }
        else {
            statement.setEscapeProcessing(escapeProcessing.isTrue());
        }
        return statement;
    }

    /**
     * Execute a query using the given statement.
     * @param statement
     * @param query
     * @return true if the first result is a <code>ResultSet</code>;
     *         false if it is an update count or there are no results
     * @throws SQLException
     */
    protected boolean doExecute(final Statement statement, final String query) throws SQLException {
        return genericExecute(statement, query);
    }

    /**
     * @deprecated renamed to {@link #doExecute(Statement, String)}
     */
    @Deprecated
    protected boolean genericExecute(final Statement statement, final String query) throws SQLException {
        return statement.execute(query); // Statement.RETURN_GENERATED_KEYS
    }

    @JRubyMethod(name = "execute_insert", required = 1)
    public IRubyObject execute_insert(final ThreadContext context, final IRubyObject sql)
        throws SQLException {
        return executeUpdate(context, sqlString(sql), true);
    }

    @JRubyMethod(name = "execute_insert", required = 2)
    public IRubyObject execute_insert(final ThreadContext context,
        final IRubyObject sql, final IRubyObject binds) throws SQLException {
        if ( binds == null || binds.isNil() ) { // no prepared statements
            return executeUpdate(context, sqlString(sql), true);
        }
        else { // we allow prepared statements with empty binds parameters
            return executePreparedUpdate(context, sqlString(sql), (List) binds, true);
        }
    }

    /**
     * Executes an UPDATE (DELETE) SQL statement.
     * @param context
     * @param sql
     * @return affected row count
     * @throws SQLException
     */
    @JRubyMethod(name = {"execute_update", "execute_delete"}, required = 1)
    public IRubyObject execute_update(final ThreadContext context, final IRubyObject sql)
        throws SQLException {
        return executeUpdate(context, sqlString(sql), false);
    }

    /**
     * Executes an UPDATE (DELETE) SQL (prepared - if binds provided) statement.
     * @param context
     * @param sql
     * @return affected row count
     * @throws SQLException
     *
     * @see #execute_update(ThreadContext, IRubyObject)
     */
    @JRubyMethod(name = {"execute_update", "execute_delete"}, required = 2)
    public IRubyObject execute_update(final ThreadContext context,
        final IRubyObject sql, final IRubyObject binds) throws SQLException {
        if ( binds == null || binds.isNil() ) { // no prepared statements
            return executeUpdate(context, sqlString(sql), false);
        }
        else { // we allow prepared statements with empty binds parameters
            return executePreparedUpdate(context, sqlString(sql), (List) binds, false);
        }
    }

    /**
     * @param context
     * @param query
     * @param returnGeneratedKeys
     * @return row count or generated keys
     *
     * @see #execute_insert(ThreadContext, IRubyObject)
     * @see #execute_update(ThreadContext, IRubyObject)
     */
    protected IRubyObject executeUpdate(final ThreadContext context, final String query,
        final boolean returnGeneratedKeys) {
        return withConnection(context, new Callable<IRubyObject>() {
            public IRubyObject call(final Connection connection) throws SQLException {
                Statement statement = null;
                try {
                    statement = createStatement(context, connection);
                    if ( returnGeneratedKeys ) {
                        statement.executeUpdate(query, Statement.RETURN_GENERATED_KEYS);
                        IRubyObject keys = mapGeneratedKeys(context.runtime, connection, statement);
                        return keys == null ? context.nil : keys;
                    }
                    else {
                        final int rowCount = statement.executeUpdate(query);
                        return RubyFixnum.newFixnum(context.runtime, rowCount);
                    }
                }
                catch (final SQLException e) {
                    debugErrorSQL(context, query);
                    throw e;
                }
                finally { close(statement); }
            }
        });
    }

    private IRubyObject executePreparedUpdate(final ThreadContext context, final String query,
        final List<?> binds, final boolean returnGeneratedKeys) {
        return withConnection(context, new Callable<IRubyObject>() {
            public IRubyObject call(final Connection connection) throws SQLException {
                PreparedStatement statement = null;
                try {
                    if ( returnGeneratedKeys ) {
                        statement = connection.prepareStatement(query, Statement.RETURN_GENERATED_KEYS);
                        setStatementParameters(context, connection, statement, binds);
                        statement.executeUpdate();
                        IRubyObject keys = mapGeneratedKeys(context.runtime, connection, statement);
                        return keys == null ? context.nil : keys;
                    }
                    else {
                        statement = connection.prepareStatement(query);
                        setStatementParameters(context, connection, statement, binds);
                        final int rowCount = statement.executeUpdate();
                        return RubyFixnum.newFixnum(context.runtime, rowCount);
                    }
                }
                catch (final SQLException e) {
                    debugErrorSQL(context, query);
                    throw e;
                }
                finally { close(statement); }
            }
        });
    }

    /**
     * NOTE: since 1.3 this behaves like <code>execute_query</code> in AR-JDBC 1.2
     * @param context
     * @param sql
     * @param block (optional) block to yield row values
     * @return raw query result as a name => value Hash (unless block given)
     * @throws SQLException
     * @see #execute_query_raw(ThreadContext, IRubyObject[], Block)
     */
    @JRubyMethod(name = "execute_query_raw", required = 1) // optional block
    public IRubyObject execute_query_raw(final ThreadContext context,
        final IRubyObject sql, final Block block) throws SQLException {
        return executeQueryRaw(context, sqlString(sql), 0, block);
    }

    /**
     * NOTE: since 1.3 this behaves like <code>execute_query</code> in AR-JDBC 1.2
     * @param context
     * @param args
     * @param block (optional) block to yield row values
     * @return raw query result as a name => value Hash (unless block given)
     * @throws SQLException
     */
    @JRubyMethod(name = "execute_query_raw", required = 2, optional = 1)
    // @JRubyMethod(name = "execute_query_raw", required = 1, optional = 2)
    public IRubyObject execute_query_raw(final ThreadContext context,
        final IRubyObject[] args, final Block block) throws SQLException {
        // args: (sql), (sql, max_rows), (sql, binds), (sql, max_rows, binds)
        final String query = sqlString( args[0] ); // sql
        IRubyObject max_rows = args.length > 1 ? args[1] : null;
        IRubyObject binds = args.length > 2 ? args[2] : null;
        final int maxRows;
        if ( max_rows == null || max_rows.isNil() ) maxRows = 0;
        else {
            if ( binds instanceof RubyNumeric ) { // (sql, max_rows)
                maxRows = RubyNumeric.fix2int(binds); binds = null;
            }
            else {
                if ( max_rows instanceof RubyNumeric ) {
                    maxRows = RubyNumeric.fix2int(max_rows);
                }
                else {
                    if ( binds == null ) binds = max_rows; // (sql, binds)
                    maxRows = 0;
                }
            }
        }

        if ( binds == null || binds.isNil() ) { // no prepared statements
            return executeQueryRaw(context, query, maxRows, block);
        }
        else { // we allow prepared statements with empty binds parameters
            return executePreparedQueryRaw(context, query, (List) binds, maxRows, block);
        }
    }

    /**
     * @param context
     * @param query
     * @param maxRows
     * @param block
     * @return raw query result (in case no block was given)
     *
     * @see #execute_query_raw(ThreadContext, IRubyObject[], Block)
     */
    public IRubyObject executeQueryRaw(final ThreadContext context,
        final String query, final int maxRows, final Block block) {
        return doExecuteQueryRaw(context, query, maxRows, block, null); // binds == null
    }

    public IRubyObject executePreparedQueryRaw(final ThreadContext context,
        final String query, final List<?> binds, final int maxRows, final Block block) {
        return doExecuteQueryRaw(context, query, maxRows, block, binds);
    }

    private IRubyObject doExecuteQueryRaw(final ThreadContext context,
        final String query, final int maxRows, final Block block, final List<?> binds) {
        return withConnection(context, new Callable<IRubyObject>() {
            public IRubyObject call(final Connection connection) throws SQLException {
                Statement statement = null; ResultSet resultSet = null;
                try {
                    if ( binds == null ) { // plain statement
                        statement = createStatement(context, connection);
                        statement.setMaxRows(maxRows); // zero means there is no limit
                        resultSet = statement.executeQuery(query);
                    }
                    else {
                        final PreparedStatement prepStatement;
                        statement = prepStatement = connection.prepareStatement(query);
                        statement.setMaxRows(maxRows); // zero means there is no limit
                        setStatementParameters(context, connection, prepStatement, binds);
                        resultSet = prepStatement.executeQuery();
                    }

                    if ( block != null && block.isGiven() ) {
                        // yield(id1, name1) ... row 1 result data
                        // yield(id2, name2) ... row 2 result data
                        return yieldResultRows(context, connection, resultSet, block);
                    }

                    return mapToRawResult(context, connection, resultSet, false);
                }
                catch (final SQLException e) {
                    debugErrorSQL(context, query);
                    throw e;
                }
                finally { close(resultSet); close(statement); }
            }
        });
    }

    /**
     * Executes a query and returns the (AR) result.
     * @param context
     * @param sql
     * @return raw query result as a name => value Hash (unless block given)
     * @throws SQLException
     * @see #execute_query(ThreadContext, IRubyObject[], Block)
     */
    @JRubyMethod(name = "execute_query", required = 1)
    public IRubyObject execute_query(final ThreadContext context,
        final IRubyObject sql) throws SQLException {
        return executeQuery(context, sqlString(sql), 0);
    }

    protected static String sqlString(final IRubyObject sql) {
        if ( sql instanceof RubyString ) {
            return ((RubyString) sql).decodeString();
        }
        return sql.asString().decodeString();
    }

    /**
     * Executes a query and returns the (AR) result.
     * @param context
     * @param args
     * @return and <code>ActiveRecord::Result</code>
     * @throws SQLException
     *
     * @see #execute_query(ThreadContext, IRubyObject, IRubyObject, Block)
     */
    @JRubyMethod(name = "execute_query", required = 2, optional = 1)
    // @JRubyMethod(name = "execute_query", required = 1, optional = 2)
    public IRubyObject execute_query(final ThreadContext context,
        final IRubyObject[] args) throws SQLException {
        // args: (sql), (sql, max_rows), (sql, binds), (sql, max_rows, binds)
        final String query = sqlString( args[0] ); // sql
        IRubyObject max_rows = args.length > 1 ? args[1] : null;
        IRubyObject binds = args.length > 2 ? args[2] : null;
        final int maxRows;
        if ( max_rows == null || max_rows.isNil() ) maxRows = 0;
        else {
            if ( binds instanceof RubyNumeric ) { // (sql, max_rows)
                maxRows = RubyNumeric.fix2int(binds); binds = null;
            }
            else {
                if ( max_rows instanceof RubyNumeric ) {
                    maxRows = RubyNumeric.fix2int(max_rows);
                }
                else {
                    if ( binds == null ) binds = max_rows; // (sql, binds)
                    maxRows = 0;
                }
            }
        }

        if ( binds == null || binds.isNil() ) { // no prepared statements
            return executeQuery(context, query, maxRows);
        }
        else { // we allow prepared statements with empty binds parameters
            return executePreparedQuery(context, query, (List) binds, maxRows);
        }
    }

    public static <T> T executeQueryImpl(final ThreadContext context,
        final IRubyObject adapter, final String query,
        final int maxRows, final WithResultSet<T> withResultSet) throws RaiseException {
        return retrieveConnection(context, adapter).executeQueryImpl(context, query, maxRows, withResultSet);
    }

    public static <T> T executeQueryImpl(final ThreadContext context,
        final IRubyObject adapter, final String query,
        final int maxRows, final boolean handleException,
        final WithResultSet<T> withResultSet) throws RaiseException, SQLException {
        return retrieveConnection(context, adapter).executeQueryImpl(context, query, maxRows, handleException, withResultSet);
    }

    public <T> T executeQueryImpl(final ThreadContext context, final String query, final int maxRows,
        final WithResultSet<T> withResultSet) throws RaiseException {
        try {
            return executeQueryImpl(context, query, 0, true, withResultSet);
        }
        catch (SQLException e) { // dead code - won't happen
            handleException(context, getCause(e)); return null;
        }
    }

    public <T> T executeQueryImpl(final ThreadContext context, final String query, final int maxRows,
        final boolean handleException, final WithResultSet<T> withResultSet)
        throws RaiseException, SQLException {
        return withConnection(context, handleException, new Callable<T>() {
            public T call(final Connection connection) throws SQLException {
                Statement statement = null; ResultSet resultSet = null;
                try {
                    statement = createStatement(context, connection);
                    statement.setMaxRows(maxRows); // zero means there is no limit
                    resultSet = statement.executeQuery(query);
                    return withResultSet.call(resultSet);
                }
                finally { close(resultSet); close(statement); }
            }
        });
    }

    /**
     * NOTE: This methods behavior changed in AR-JDBC 1.3 the old behavior is
     * achievable using {@link #executeQueryRaw(ThreadContext, String, int, Block)}.
     *
     * @param context
     * @param query
     * @param maxRows
     * @return AR (mapped) query result
     *
     * @see #execute_query(ThreadContext, IRubyObject)
     * @see #execute_query(ThreadContext, IRubyObject, IRubyObject)
     * @see #mapToResult(ThreadContext, Ruby, DatabaseMetaData, ResultSet, RubyJdbcConnection.ColumnData[])
     */
    public IRubyObject executeQuery(final ThreadContext context, final String query, final int maxRows) {
        return withConnection(context, new Callable<IRubyObject>() {
            public IRubyObject call(final Connection connection) throws SQLException {
                Statement statement = null; ResultSet resultSet = null;
                try {
                    statement = createStatement(context, connection);
                    statement.setMaxRows(maxRows); // zero means there is no limit
                    resultSet = statement.executeQuery(query);
                    return mapQueryResult(context, connection, resultSet);
                }
                catch (final SQLException e) {
                    debugErrorSQL(context, query);
                    throw e;
                }
                finally { close(resultSet); close(statement); }
            }
        });
    }

    public IRubyObject executePreparedQuery(final ThreadContext context, final String query,
        final List<?> binds, final int maxRows) {
        return withConnection(context, new Callable<IRubyObject>() {
            public IRubyObject call(final Connection connection) throws SQLException {
                PreparedStatement statement = null; ResultSet resultSet = null;
                try {
                    statement = connection.prepareStatement(query);
                    statement.setMaxRows(maxRows); // zero means there is no limit
                    setStatementParameters(context, connection, statement, binds);
                    resultSet = statement.executeQuery();
                    return mapQueryResult(context, connection, resultSet);
                }
                catch (final SQLException e) {
                    debugErrorSQL(context, query);
                    throw e;
                }
                finally { close(resultSet); close(statement); }
            }
        });
    }

    private IRubyObject mapQueryResult(final ThreadContext context,
        final Connection connection, final ResultSet resultSet) throws SQLException {
        final ColumnData[] columns = extractColumns(context, connection, resultSet, false);
        return mapToResult(context, context.runtime, connection, resultSet, columns);
    }

    @JRubyMethod(name = "supported_data_types")
    public RubyArray supported_data_types(final ThreadContext context) throws SQLException {
        return withConnection(context, new Callable<RubyArray>() {
            public RubyArray call(final Connection connection) throws SQLException {
                final ResultSet typeDesc = connection.getMetaData().getTypeInfo();
                final RubyArray types;
                try {
                    types = mapToRawResult(context, connection, typeDesc, true);
                }
                finally { close(typeDesc); }
                return types;
            }
        });
    }

    @JRubyMethod(name = "primary_keys", required = 1)
    public IRubyObject primary_keys(ThreadContext context, IRubyObject tableName) throws SQLException {
        @SuppressWarnings("unchecked")
        List<IRubyObject> primaryKeys = (List) primaryKeys(context, tableName.toString());
        return RubyArray.newArray(context.runtime, primaryKeys);
    }

    protected static final int PRIMARY_KEYS_COLUMN_NAME = 4;

    @Deprecated // NOTE: this should go private
    protected final List<RubyString> primaryKeys(final ThreadContext context, final String tableName) {
        return withConnection(context, new Callable<List<RubyString>>() {
            public List<RubyString> call(final Connection connection) throws SQLException {
                final String _tableName = caseConvertIdentifierForJdbc(connection, tableName);
                final TableName table = extractTableName(connection, null, _tableName);
                return primaryKeys(context, connection, table);
            }
        });
    }

    protected List<RubyString> primaryKeys(final ThreadContext context,
        final Connection connection, final TableName table) throws SQLException {
        final DatabaseMetaData metaData = connection.getMetaData();
        ResultSet resultSet = null;
        final List<RubyString> keyNames = new ArrayList<RubyString>();
        try {
            resultSet = metaData.getPrimaryKeys(table.catalog, table.schema, table.name);
            final Ruby runtime = context.runtime;
            while ( resultSet.next() ) {
                String columnName = resultSet.getString(PRIMARY_KEYS_COLUMN_NAME);
                columnName = caseConvertIdentifierForRails(connection, columnName);
                keyNames.add( RubyString.newUnicodeString(runtime, columnName) );
            }
        }
        finally { close(resultSet); }
        return keyNames;
    }

    //@JRubyMethod(name = "tables")
    //public IRubyObject tables(ThreadContext context) {
    //    return tables(context, null, null, null, TABLE_TYPE);
    //}

    //@JRubyMethod(name = "tables")
    //public IRubyObject tables(ThreadContext context, IRubyObject catalog) {
    //    return tables(context, toStringOrNull(catalog), null, null, TABLE_TYPE);
    //}

    //@JRubyMethod(name = "tables")
    //public IRubyObject tables(ThreadContext context, IRubyObject catalog, IRubyObject schemaPattern) {
    //    return tables(context, toStringOrNull(catalog), toStringOrNull(schemaPattern), null, TABLE_TYPE);
    //}

    //@JRubyMethod(name = "tables")
    //public IRubyObject tables(ThreadContext context, IRubyObject catalog, IRubyObject schemaPattern, IRubyObject tablePattern) {
    //    return tables(context, toStringOrNull(catalog), toStringOrNull(schemaPattern), toStringOrNull(tablePattern), TABLE_TYPE);
    //}

    @JRubyMethod(name = "tables", required = 0, optional = 4)
    public IRubyObject tables(final ThreadContext context, final IRubyObject[] args) {
        switch ( args.length ) {
            case 0: // ()
                return tables(context, null, null, null, TABLE_TYPE);
            case 1: // (catalog)
                return tables(context, toStringOrNull(args[0]), null, null, TABLE_TYPE);
            case 2: // (catalog, schemaPattern)
                return tables(context, toStringOrNull(args[0]), toStringOrNull(args[1]), null, TABLE_TYPE);
            case 3: // (catalog, schemaPattern, tablePattern)
                return tables(context, toStringOrNull(args[0]), toStringOrNull(args[1]), toStringOrNull(args[2]), TABLE_TYPE);
        }
        return tables(context, toStringOrNull(args[0]), toStringOrNull(args[1]), toStringOrNull(args[2]), getTypes(args[3]));
    }

    protected IRubyObject tables(final ThreadContext context,
        final String catalog, final String schemaPattern, final String tablePattern, final String[] types) {
        return withConnection(context, new Callable<IRubyObject>() {
            public IRubyObject call(final Connection connection) throws SQLException {
                return matchTables(context.runtime, connection, catalog, schemaPattern, tablePattern, types, false);
            }
        });
    }

    protected String[] getTableTypes() {
        return TABLE_TYPES;
    }

    @JRubyMethod(name = "table_exists?")
    public RubyBoolean table_exists_p(final ThreadContext context, IRubyObject table) {
        if ( table.isNil() ) {
            throw context.runtime.newArgumentError("nil table name");
        }
        final String tableName = table.toString();

        return tableExists(context, null, tableName);
    }

    @JRubyMethod(name = "table_exists?")
    public RubyBoolean table_exists_p(final ThreadContext context, IRubyObject table, IRubyObject schema) {
        if ( table.isNil() ) {
            throw context.runtime.newArgumentError("nil table name");
        }
        final String tableName = table.toString();
        final String defaultSchema = schema.isNil() ? null : schema.toString();

        return tableExists(context, defaultSchema, tableName);
    }

    protected RubyBoolean tableExists(final ThreadContext context,
        final String defaultSchema, final String tableName) {
        return withConnection(context, new Callable<RubyBoolean>() {
            public RubyBoolean call(final Connection connection) throws SQLException {
                final TableName components = extractTableName(connection, defaultSchema, tableName);
                return context.runtime.newBoolean( tableExists(context, connection, components) );
            }
        });
    }

    @JRubyMethod(name = {"columns", "columns_internal"}, required = 1, optional = 2)
    public RubyArray columns_internal(final ThreadContext context, final IRubyObject[] args)
        throws SQLException {
        return withConnection(context, new Callable<RubyArray>() {
            public RubyArray call(final Connection connection) throws SQLException {
                ResultSet columns = null;
                try {
                    final String tableName = args[0].toString();
                    // optionals (NOTE: catalog argument was never used before 1.3.0) :
                    final String catalog = args.length > 1 ? toStringOrNull(args[1]) : null;
                    final String defaultSchema = args.length > 2 ? toStringOrNull(args[2]) : null;

                    final TableName components;
                    if ( catalog == null ) { // backwards-compatibility with < 1.3.0
                        components = extractTableName(connection, defaultSchema, tableName);
                    }
                    else {
                        components = extractTableName(connection, catalog, defaultSchema, tableName);
                    }

                    if ( ! tableExists(context, connection, components) ) {
                        throw new SQLException("table: " + tableName + " does not exist");
                    }

                    final DatabaseMetaData metaData = connection.getMetaData();
                    columns = metaData.getColumns(components.catalog, components.schema, components.name, null);
                    return mapColumnsResult(context, metaData, components, columns);
                }
                finally {
                    close(columns);
                }
            }
        });
    }

    @JRubyMethod(name = "indexes")
    public IRubyObject indexes(final ThreadContext context, IRubyObject tableName, IRubyObject name) {
        return indexes(context, toStringOrNull(tableName), toStringOrNull(name), null);
    }

    @JRubyMethod(name = "indexes")
    public IRubyObject indexes(final ThreadContext context, IRubyObject tableName, IRubyObject name, IRubyObject schemaName) {
        return indexes(context, toStringOrNull(tableName), toStringOrNull(name), toStringOrNull(schemaName));
    }

    // NOTE: metaData.getIndexInfo row mappings :
    protected static final int INDEX_INFO_TABLE_NAME = 3;
    protected static final int INDEX_INFO_NON_UNIQUE = 4;
    protected static final int INDEX_INFO_NAME = 6;
    protected static final int INDEX_INFO_COLUMN_NAME = 9;

    /**
     * Default JDBC introspection for index metadata on the JdbcConnection.
     *
     * JDBC index metadata is denormalized (multiple rows may be returned for
     * one index, one row per column in the index), so a simple block-based
     * filter like that used for tables doesn't really work here.  Callers
     * should filter the return from this method instead.
     */
    protected IRubyObject indexes(final ThreadContext context, final String tableName, final String name, final String schemaName) {
        return withConnection(context, new Callable<IRubyObject>() {
            public RubyArray call(final Connection connection) throws SQLException {
                final Ruby runtime = context.runtime;
                final RubyClass IndexDefinition = getIndexDefinition(context);

                String _tableName = caseConvertIdentifierForJdbc(connection, tableName);
                String _schemaName = caseConvertIdentifierForJdbc(connection, schemaName);
                final TableName table = extractTableName(connection, _schemaName, _tableName);

                final List<RubyString> primaryKeys = primaryKeys(context, connection, table);

                ResultSet indexInfoSet = null;
                final RubyArray indexes = RubyArray.newArray(runtime, 8);
                try {
                    final DatabaseMetaData metaData = connection.getMetaData();
                    indexInfoSet = metaData.getIndexInfo(table.catalog, table.schema, table.name, false, true);
                    String currentIndex = null;
                    RubyArray currentColumns = null;

                    while ( indexInfoSet.next() ) {
                        String indexName = indexInfoSet.getString(INDEX_INFO_NAME);
                        if ( indexName == null ) continue;
                        indexName = caseConvertIdentifierForRails(metaData, indexName);

                        final String columnName = indexInfoSet.getString(INDEX_INFO_COLUMN_NAME);
                        final RubyString rubyColumnName = cachedString(
                                context, caseConvertIdentifierForRails(metaData, columnName)
                        );
                        if ( primaryKeys.contains(rubyColumnName) ) continue;

                        // We are working on a new index
                        if ( ! indexName.equals(currentIndex) ) {
                            currentIndex = indexName;

                            String indexTableName = indexInfoSet.getString(INDEX_INFO_TABLE_NAME);
                            indexTableName = caseConvertIdentifierForRails(metaData, indexTableName);

                            final boolean nonUnique = indexInfoSet.getBoolean(INDEX_INFO_NON_UNIQUE);

                            IRubyObject[] args = new IRubyObject[] {
                                cachedString(context, indexTableName), // table_name
                                RubyString.newUnicodeString(runtime, indexName), // index_name
                                nonUnique ? runtime.getFalse() : runtime.getTrue(), // unique
                                currentColumns = RubyArray.newArray(runtime, 4) // [] column names
                                // orders, (since AR 3.2) where, type, using (AR 4.0)
                            };

                            indexes.append( IndexDefinition.callMethod(context, "new", args) ); // IndexDefinition.new
                        }

                        // one or more columns can be associated with an index
                        if ( currentColumns != null ) currentColumns.callMethod(context, "<<", rubyColumnName);
                    }

                    return indexes;

                } finally { close(indexInfoSet); }
            }
        });
    }

    protected RubyClass getIndexDefinition(final ThreadContext context) {
        final RubyClass adapterClass = getAdapter().getMetaClass();
        IRubyObject IDef = adapterClass.getConstantAt("IndexDefinition");
        return IDef != null ? (RubyClass) IDef : getIndexDefinition(context.runtime);
    }

    @JRubyMethod
    public IRubyObject foreign_keys(final ThreadContext context, IRubyObject table_name) {
        return foreignKeys(context, table_name.toString(), null, null);
    }

    protected IRubyObject foreignKeys(final ThreadContext context, final String tableName, final String schemaName, final String catalog) {
        return withConnection(context, new Callable<IRubyObject>() {
            public IRubyObject call(final Connection connection) throws SQLException {
                final Ruby runtime = context.getRuntime();
                final RubyClass FKDefinition = getForeignKeyDefinition(context);

                String _tableName = caseConvertIdentifierForJdbc(connection, tableName);
                String _schemaName = caseConvertIdentifierForJdbc(connection, schemaName);
                final TableName table = extractTableName(connection, catalog, _schemaName, _tableName);

                ResultSet fkInfoSet = null;
                final List<IRubyObject> fKeys = new ArrayList<IRubyObject>(8);
                try {
                    final DatabaseMetaData metaData = connection.getMetaData();
                    fkInfoSet = metaData.getImportedKeys(table.catalog, table.schema, table.name);

                    while ( fkInfoSet.next() ) {
                        final RubyHash options = RubyHash.newHash(runtime);

                        String fkName = fkInfoSet.getString("FK_NAME");
                        if (fkName != null) {
                            fkName = caseConvertIdentifierForRails(metaData, fkName);
                            options.put(runtime.newSymbol("name"), fkName);
                        }

                        String columnName = fkInfoSet.getString("FKCOLUMN_NAME");
                        options.put(runtime.newSymbol("column"), caseConvertIdentifierForRails(metaData, columnName));

                        columnName = fkInfoSet.getString("PKCOLUMN_NAME");
                        options.put(runtime.newSymbol("primary_key"), caseConvertIdentifierForRails(metaData, columnName));

                        String fkTableName = fkInfoSet.getString("FKTABLE_NAME");
                        fkTableName = caseConvertIdentifierForRails(metaData, fkTableName);

                        String pkTableName = fkInfoSet.getString("PKTABLE_NAME");
                        pkTableName = caseConvertIdentifierForRails(metaData, pkTableName);

                        final String onDelete = extractForeignKeyRule( fkInfoSet.getInt("DELETE_RULE") );
                        if ( onDelete != null ) options.op_aset(context, runtime.newSymbol("on_delete"), runtime.newSymbol(onDelete));

                        final String onUpdate = extractForeignKeyRule( fkInfoSet.getInt("UPDATE_RULE") );
                        if ( onUpdate != null ) options.op_aset(context, runtime.newSymbol("on_update"), runtime.newSymbol(onUpdate));

                        IRubyObject[] args = new IRubyObject[] {
                            RubyString.newUnicodeString(runtime, fkTableName), // from_table
                            RubyString.newUnicodeString(runtime, pkTableName), // to_table
                            options
                        };

                        fKeys.add( FKDefinition.callMethod(context, "new", args) ); // ForeignKeyDefinition.new
                    }

                    return runtime.newArray(fKeys);

                } finally { close(fkInfoSet); }
            }
        });
    }

    protected String extractForeignKeyRule(final int rule) {
        switch (rule) {
            case DatabaseMetaData.importedKeyNoAction :  return null ;
            case DatabaseMetaData.importedKeyCascade :   return "cascade" ;
            case DatabaseMetaData.importedKeySetNull :   return "nullify" ;
            case DatabaseMetaData.importedKeySetDefault: return "default" ;
        }
        return null;
    }

    protected RubyClass getForeignKeyDefinition(final ThreadContext context) {
        final RubyClass adapterClass = getAdapter().getMetaClass();
        IRubyObject FKDef = adapterClass.getConstantAt("ForeignKeyDefinition");
        return FKDef != null ? (RubyClass) FKDef : getForeignKeyDefinition(context.runtime);
    }


    @JRubyMethod(name = "supports_foreign_keys?")
    public IRubyObject supports_foreign_keys_p(final ThreadContext context) throws SQLException {
        return withConnection(context, new Callable<IRubyObject>() {
            public IRubyObject call(final Connection connection) throws SQLException {
                final DatabaseMetaData metaData = connection.getMetaData();
                return context.getRuntime().newBoolean( metaData.supportsIntegrityEnhancementFacility() );
            }
        });
    }

    @JRubyMethod(name = "supports_views?")
    public RubyBoolean supports_views_p(final ThreadContext context) throws SQLException {
        return withConnection(context, new Callable<RubyBoolean>() {
            public RubyBoolean call(final Connection connection) throws SQLException {
                final DatabaseMetaData metaData = connection.getMetaData();
                final ResultSet tableTypes = metaData.getTableTypes();
                try {
                    while ( tableTypes.next() ) {
                        if ( "VIEW".equalsIgnoreCase( tableTypes.getString(1) ) ) {
                            return context.runtime.getTrue();
                        }
                    }
                }
                finally {
                    close(tableTypes);
                }
                return context.runtime.getFalse();
            }
        });
    }

    @JRubyMethod(name = "with_jdbc_connection", alias = "with_connection_retry_guard", frame = true)
    public IRubyObject with_jdbc_connection(final ThreadContext context, final Block block) {
        return withConnection(context, new Callable<IRubyObject>() {
            public IRubyObject call(final Connection connection) throws SQLException {
                return block.call(context, new IRubyObject[] { convertJavaToRuby(connection) });
            }
        });
    }

    /*
     * (binary?, column_name, table_name, id_key, id_value, value)
     */
    @Deprecated
    @JRubyMethod(name = "write_large_object", required = 6)
    public IRubyObject write_large_object(final ThreadContext context, final IRubyObject[] args)
        throws SQLException {

        final boolean binary = args[0].isTrue();
        final String columnName = args[1].toString();
        final String tableName = args[2].toString();
        final String idKey = args[3].toString();
        final IRubyObject idVal = args[4];
        final IRubyObject lobValue = args[5];

        int count = updateLobValue(context, tableName, columnName, null, idKey, idVal, null, lobValue, binary);
        return context.runtime.newFixnum(count);
    }

    @JRubyMethod(name = "update_lob_value", required = 3)
    public IRubyObject update_lob_value(final ThreadContext context,
        final IRubyObject record, final IRubyObject column, final IRubyObject value)
        throws SQLException {

        final boolean binary = // column.type == :binary
            column.callMethod(context, "type").toString() == (Object) "binary";

        final IRubyObject recordClass = record.callMethod(context, "class");
        final IRubyObject adapter = recordClass.callMethod(context, "connection");

        IRubyObject columnName = column.callMethod(context, "name");
        columnName = adapter.callMethod(context, "quote_column_name", columnName);
        IRubyObject tableName = recordClass.callMethod(context, "table_name");
        tableName = adapter.callMethod(context, "quote_table_name", tableName);
        final IRubyObject idKey = recordClass.callMethod(context, "primary_key"); // 'id'
        // callMethod(context, "quote", primaryKey);
        final IRubyObject idColumn = // record.class.columns_hash['id']
            recordClass.callMethod(context, "columns_hash").callMethod(context, "[]", idKey);

        final IRubyObject id = record.callMethod(context, "id"); // record.id

        final int count = updateLobValue(context,
            tableName.toString(), columnName.toString(), column,
            idKey.toString(), id, idColumn, value, binary
        );
        return context.runtime.newFixnum(count);
    }

    private int updateLobValue(final ThreadContext context,
        final String tableName, final String columnName, final IRubyObject column,
        final String idKey, final IRubyObject idValue, final IRubyObject idColumn,
        final IRubyObject value, final boolean binary) {

        final String sql = "UPDATE "+ tableName +" SET "+ columnName +" = ? WHERE "+ idKey +" = ?" ;

        return withConnection(context, new Callable<Integer>() {
            public Integer call(final Connection connection) throws SQLException {
                PreparedStatement statement = null;
                try {
                    statement = connection.prepareStatement(sql);
                    if ( binary ) { // blob
                        setBlobParameter(context, connection, statement, 1, value, column, Types.BLOB);
                    }
                    else { // clob
                        setClobParameter(context, connection, statement, 1, value, column, Types.CLOB);
                    }
                    setStatementParameter(context, context.runtime, connection, statement, 2, idValue, idColumn);
                    return statement.executeUpdate();
                }
                finally { close(statement); }
            }
        });
    }

    protected String caseConvertIdentifierForRails(final Connection connection, final String value)
        throws SQLException {
        if ( value == null ) return null;
        return caseConvertIdentifierForRails(connection.getMetaData(), value);
    }

    /**
     * Convert an identifier coming back from the database to a case which Rails is expecting.
     *
     * Assumption: Rails identifiers will be quoted for mixed or will stay mixed
     * as identifier names in Rails itself.  Otherwise, they expect identifiers to
     * be lower-case.  Databases which store identifiers uppercase should be made
     * lower-case.
     *
     * Assumption 2: It is always safe to convert all upper case names since it appears that
     * some adapters do not report StoresUpper/Lower/Mixed correctly (am I right postgres/mysql?).
     */
    protected static String caseConvertIdentifierForRails(final DatabaseMetaData metaData, final String value)
        throws SQLException {
        if ( value == null ) return null;
        return metaData.storesUpperCaseIdentifiers() ? value.toLowerCase() : value;
    }

    protected String caseConvertIdentifierForJdbc(final Connection connection, final String value)
        throws SQLException {
        if ( value == null ) return null;
        return caseConvertIdentifierForJdbc(connection.getMetaData(), value);
    }

    /**
     * Convert an identifier destined for a method which cares about the databases internal
     * storage case.  Methods like DatabaseMetaData.getPrimaryKeys() needs the table name to match
     * the internal storage name.  Arbitrary queries and the like DO NOT need to do this.
     */
    protected static String caseConvertIdentifierForJdbc(final DatabaseMetaData metaData, final String value)
        throws SQLException {
        if ( value == null ) return null;

        if ( metaData.storesUpperCaseIdentifiers() ) {
            return value.toUpperCase();
        }
        else if ( metaData.storesLowerCaseIdentifiers() ) {
            return value.toLowerCase();
        }
        return value;
    }

    // internal helper exported on ArJdbc @JRubyMethod(meta = true)
    public static IRubyObject with_meta_data_from_data_source_if_any(final ThreadContext context,
        final IRubyObject self, final IRubyObject config, final Block block) {
        final IRubyObject ds_or_name = rawDataSourceOrName(context, config);

        if ( ds_or_name == null ) return context.runtime.getFalse();

        final javax.sql.DataSource dataSource;
        final Object dsOrName = ds_or_name.toJava(Object.class);
        if ( dsOrName instanceof javax.sql.DataSource ) {
            dataSource = (javax.sql.DataSource) dsOrName;
        }
        else {
            try {
                dataSource = (javax.sql.DataSource) getInitialContext().lookup( dsOrName.toString() );
            }
            catch (Exception e) { // javax.naming.NamingException
                throw wrapException(context, context.runtime.getRuntimeError(), e);
            }
        }

        Connection connection = null;
        try {
            connection = dataSource.getConnection();
            final DatabaseMetaData metaData = connection.getMetaData();
            return block.call(context, JavaUtil.convertJavaToRuby(context.runtime, metaData));
        }
        catch (SQLException e) {
            throw wrapSQLException(context, e, null);
        }
        finally { close(connection); }
    }

    @JRubyMethod(name = "jndi_config?", meta = true)
    public static RubyBoolean jndi_config_p(final ThreadContext context,
        final IRubyObject self, final IRubyObject config) {
        return context.runtime.newBoolean( isJndiConfig(context, config) );
    }

    private static IRubyObject rawDataSourceOrName(final ThreadContext context, final IRubyObject config) {
        // config[:jndi] || config[:data_source]

        final Ruby runtime = context.runtime;

        IRubyObject configValue;

        if ( config.getClass() == RubyHash.class ) { // "optimized" version
            final RubyHash configHash = ((RubyHash) config);
            configValue = configHash.fastARef(runtime.newSymbol("jndi"));
            if ( configValue == null ) {
                configValue = configHash.fastARef(runtime.newSymbol("data_source"));
            }
        }
        else {
            configValue = config.callMethod(context, "[]", runtime.newSymbol("jndi"));
            if ( configValue.isNil() ) configValue = null;
            if ( configValue == null ) {
                configValue = config.callMethod(context, "[]", runtime.newSymbol("data_source"));
            }
        }

        if ( configValue == null || configValue.isNil() || configValue == runtime.getFalse() ) {
            return null;
        }
        return configValue;
    }

    private static boolean isJndiConfig(final ThreadContext context, final IRubyObject config) {
        return rawDataSourceOrName(context, config) != null;
    }

    @JRubyMethod(name = "jndi_lookup", meta = true)
    public static IRubyObject jndi_lookup(final ThreadContext context,
        final IRubyObject self, final IRubyObject name) {
        try {
            final Object bound = getInitialContext().lookup( name.toString() );
            return JavaUtil.convertJavaToRuby(context.runtime, bound);
        }
        catch (Exception e) { // javax.naming.NamingException
            if ( e instanceof RaiseException ) throw (RaiseException) e;
            throw wrapException(context, context.runtime.getNameError(), e);
        }
    }

    @Deprecated
    @JRubyMethod(name = "setup_jdbc_factory", visibility = Visibility.PROTECTED)
    public IRubyObject set_driver_factory(final ThreadContext context) {
        setDriverFactory(context);
        return get_connection_factory(context.runtime);
    }

    private ConnectionFactory setDriverFactory(final ThreadContext context) {

        final IRubyObject url = getConfigValue(context, "url");
        final IRubyObject driver = getConfigValue(context, "driver");
        final IRubyObject username = getConfigValue(context, "username");
        final IRubyObject password = getConfigValue(context, "password");

        final IRubyObject driver_instance = getConfigValue(context, "driver_instance");

        if ( url.isNil() || ( driver.isNil() && driver_instance.isNil() ) ) {
            final Ruby runtime = context.runtime;
            final RubyClass errorClass = getConnectionNotEstablished( runtime );
            throw new RaiseException(runtime, errorClass, "adapter requires :driver class and jdbc :url", false);
        }

        final String jdbcURL = buildURL(context, url);
        final ConnectionFactory factory;

        if ( driver_instance != null && ! driver_instance.isNil() ) {
            final Object driverInstance = driver_instance.toJava(Object.class);
            if ( driverInstance instanceof DriverWrapper ) {
                setConnectionFactory(factory = new DriverConnectionFactory(
                    (DriverWrapper) driverInstance, jdbcURL,
                    ( username.isNil() ? null : username.toString() ),
                    ( password.isNil() ? null : password.toString() )
                ));
                return factory;
            }
            else {
                setConnectionFactory(factory = new RubyConnectionFactoryImpl(
                    driver_instance, context.runtime.newString(jdbcURL),
                    ( username.isNil() ? username : username.asString() ),
                    ( password.isNil() ? password : password.asString() )
                ));
                return factory;
            }
        }

        final String user = username.isNil() ? null : username.toString();
        final String pass = password.isNil() ? null : password.toString();

        final DriverWrapper driverWrapper = newDriverWrapper(context, driver.toString());
        setConnectionFactory(factory = new DriverConnectionFactory(driverWrapper, jdbcURL, user, pass));
        return factory;
    }

    protected DriverWrapper newDriverWrapper(final ThreadContext context, final String driver)
        throws RaiseException {
        try {
            return new DriverWrapper(context.runtime, driver, resolveDriverProperties(context));
        }
        catch (ClassNotFoundException e) {
            throw wrapException(context, context.runtime.getNameError(), e, "cannot load driver class " + driver);
        }
        catch (ExceptionInInitializerError e) {
            throw wrapException(context, context.runtime.getNameError(), e, "cannot initialize driver class " + driver);
        }
        catch (LinkageError e) {
            throw wrapException(context, context.runtime.getNameError(), e, "cannot link driver class " + driver);
        }
        catch (ClassCastException e) {
            throw wrapException(context, context.runtime.getNameError(), e);
        }
        catch (IllegalAccessException e) { throw wrapException(context, e); }
        catch (InstantiationException e) {
            throw wrapException(context, e.getCause() != null ? e.getCause() : e);
        }
        catch (SecurityException e) {
            throw wrapException(context, context.runtime.getSecurityError(), e);
        }
    }

    @Deprecated // no longer used - only kept for API compatibility
    @JRubyMethod(visibility = Visibility.PRIVATE)
    public IRubyObject jdbc_url(final ThreadContext context) {
        final IRubyObject url = getConfigValue(context, "url");
        return context.runtime.newString( buildURL(context, url) );
    }

    private String buildURL(final ThreadContext context, final IRubyObject url) {
        IRubyObject options = getConfigValue(context, "options");
        if ( options != null && options.isNil() ) options = null;
        return DriverWrapper.buildURL(url, (Map) options);
    }

    private Properties resolveDriverProperties(final ThreadContext context) {
        IRubyObject properties = getConfigValue(context, "properties");
        if ( properties == null || properties.isNil() ) return null;
        Map<?, ?> propertiesJava = (Map) properties.toJava(Map.class);
        if ( propertiesJava instanceof Properties ) {
            return (Properties) propertiesJava;
        }
        final Properties props = new Properties();
        for ( Map.Entry entry : propertiesJava.entrySet() ) {
            props.setProperty(entry.getKey().toString(), entry.getValue().toString());
        }
        return props;
    }

    @Deprecated
    @JRubyMethod(name = "setup_jndi_factory", visibility = Visibility.PROTECTED)
    public IRubyObject set_data_source_factory(final ThreadContext context) {
        setDataSourceFactory(context);
        return get_connection_factory(context.runtime);
    }

    private ConnectionFactory setDataSourceFactory(final ThreadContext context) {
        final javax.sql.DataSource dataSource; final String lookupName;
        IRubyObject value = getConfigValue(context, "data_source");
        if ( value == null || value.isNil() ) {
            value = getConfigValue(context, "jndi");
            lookupName = value.toString();
            dataSource = lookupDataSource(context, lookupName);
        }
        else {
            dataSource = (javax.sql.DataSource) value.toJava(javax.sql.DataSource.class);
            lookupName = null;
        }
        ConnectionFactory factory = new DataSourceConnectionFactory(dataSource, lookupName);
        setConnectionFactory(factory);
        return factory;
    }

    private static volatile IRubyObject defaultConfig;
    private static volatile boolean defaultConfigJndi;
    private static volatile ConnectionFactory defaultConnectionFactory;

    /**
     * Sets the connection factory from the available configuration.
     * @param context
     * @see #initialize
     * @throws NamingException
     */
    @Deprecated
    @JRubyMethod(name = "setup_connection_factory", visibility = Visibility.PROTECTED)
    public IRubyObject setup_connection_factory(final ThreadContext context) {
        setupConnectionFactory(context);
        return get_connection_factory(context.runtime);
    }

    private IRubyObject get_connection_factory(final Ruby runtime) {
        return JavaUtil.convertJavaToRuby(runtime, connectionFactory);
    }

    /**
     * @return whether the connection factory is JNDI based
     */
    private boolean setupConnectionFactory(final ThreadContext context) {
        final IRubyObject config = getConfig();

        if ( defaultConfig == null ) {
            synchronized(RubyJdbcConnection.class) {
                if ( defaultConfig == null ) {
                    final boolean jndi = isJndiConfig(context, config);
                    if ( jndi ) {
                        defaultConnectionFactory = setDataSourceFactory(context);
                    }
                    else {
                        defaultConnectionFactory = setDriverFactory(context);
                    }
                    defaultConfigJndi = jndi; defaultConfig = config;
                    return jndi;
                }
            }
        }

        if ( defaultConfig != null &&
            ( defaultConfig == config || defaultConfig.eql(config) ) ) {
            setConnectionFactory( defaultConnectionFactory );
            return defaultConfigJndi;
        }

        if ( isJndiConfig(context, config) ) {
            setDataSourceFactory(context); return true;
        }
        else {
            setDriverFactory(context); return false;
        }
    }

    @JRubyMethod(name = "jndi?", alias = "jndi_connection?")
    public RubyBoolean jndi_p(final ThreadContext context) {
        return context.runtime.newBoolean( isJndi() );
    }

    protected final boolean isJndi() { return this.jndi; }

    @JRubyMethod(name = "config")
    public final IRubyObject config() { return getConfig(); }

    public final IRubyObject getConfig() { return this.config; }

    protected final IRubyObject getConfigValue(final ThreadContext context, final String key) {
        final IRubyObject config = getConfig();
        final RubySymbol keySym = context.runtime.newSymbol(key);
        if ( config instanceof RubyHash ) {
            final IRubyObject value = ((RubyHash) config).fastARef(keySym);
            return value == null ? context.nil : value;
        }
        return config.callMethod(context, "[]", keySym);
    }

    protected final IRubyObject setConfigValue(final ThreadContext context,
            final String key, final IRubyObject value) {
        final IRubyObject config = getConfig();
        final RubySymbol keySym = context.runtime.newSymbol(key);
        if ( config instanceof RubyHash ) {
            return ((RubyHash) config).op_aset(context, keySym, value);
        }
        return config.callMethod(context, "[]=", new IRubyObject[] { keySym, value });
    }

    protected final IRubyObject setConfigValueIfNotSet(final ThreadContext context,
            final String key, final IRubyObject value) {
        final IRubyObject config = getConfig();
        final RubySymbol keySym = context.runtime.newSymbol(key);
        if ( config instanceof RubyHash ) {
            final IRubyObject setValue = ((RubyHash) config).fastARef(keySym);
            if ( setValue != null ) return setValue;
            return ((RubyHash) config).op_aset(context, keySym, value);
        }

        final IRubyObject setValue = config.callMethod(context, "[]", keySym);
        if ( ! setValue.isNil() ) return setValue;
        return config.callMethod(context, "[]=", new IRubyObject[] { keySym, value });
    }

    private static String toStringOrNull(final IRubyObject arg) {
        return arg.isNil() ? null : arg.toString();
    }

    // NOTE: make public
    protected final IRubyObject getAdapter() { return this.adapter; }

    protected RubyClass getJdbcColumnClass(final ThreadContext context) {
        return (RubyClass) getAdapter().callMethod(context, "jdbc_column_class");
    }

    protected final ConnectionFactory getConnectionFactory() throws RaiseException {
        if ( connectionFactory == null ) {
            // NOTE: only for (backwards) compatibility (to be deleted) :
            IRubyObject connection_factory = getInstanceVariable("@connection_factory");
            if ( connection_factory == null ) {
                throw getRuntime().newRuntimeError("@connection_factory not set");
            }
            connectionFactory = (ConnectionFactory) connection_factory.toJava(ConnectionFactory.class);
        }
        return connectionFactory;
    }

    public void setConnectionFactory(ConnectionFactory connectionFactory) {
        this.connectionFactory = connectionFactory;
    }

    protected Connection newConnection() throws SQLException {
        return getConnectionFactory().newConnection();
    }

    private static String[] getTypes(final IRubyObject typeArg) {
        if ( typeArg instanceof RubyArray ) {
            final RubyArray typesArr = (RubyArray) typeArg;
            final String[] types = new String[typesArr.size()];
            for ( int i = 0; i < types.length; i++ ) {
                types[i] = typesArr.eltInternal(i).toString();
            }
            return types;
        }
        return new String[] { typeArg.toString() }; // expect a RubyString
    }

    /**
     * Maps a query result into a <code>ActiveRecord</code> result.
     * @param context
     * @param runtime
     * @param metaData
     * @param resultSet
     * @param columns
     * @return since 3.1 expected to return a <code>ActiveRecord::Result</code>
     * @throws SQLException
     */
    protected IRubyObject mapToResult(final ThreadContext context, final Ruby runtime,
            final Connection connection, final ResultSet resultSet,
            final ColumnData[] columns) throws SQLException {

        final ResultHandler resultHandler = ResultHandler.getInstance(runtime);
        final RubyArray resultRows = RubyArray.newArray(runtime);

        while ( resultSet.next() ) {
            resultRows.append( resultHandler.mapRow(context, runtime, columns, resultSet, this) );
        }

        return resultHandler.newResult(context, runtime, columns, resultRows);
    }

    protected IRubyObject jdbcToRuby(
        final ThreadContext context, final Ruby runtime,
        final int column, final int type, final ResultSet resultSet)
        throws SQLException {

        try {
            switch (type) {
            case Types.BLOB:
            case Types.BINARY:
            case Types.VARBINARY:
            case Types.LONGVARBINARY:
                return streamToRuby(context, runtime, resultSet, column);
            case Types.CLOB:
            case Types.NCLOB: // JDBC 4.0
                return readerToRuby(context, runtime, resultSet, column);
            case Types.LONGVARCHAR:
            case Types.LONGNVARCHAR: // JDBC 4.0
                if ( runtime.is1_9() ) {
                    return readerToRuby(context, runtime, resultSet, column);
                }
                else {
                    return streamToRuby(context, runtime, resultSet, column);
                }
            case Types.TINYINT:
            case Types.SMALLINT:
            case Types.INTEGER:
                return integerToRuby(context, runtime, resultSet, column);
            case Types.REAL:
            case Types.FLOAT:
            case Types.DOUBLE:
                return doubleToRuby(context, runtime, resultSet, column);
            case Types.BIGINT:
                return bigIntegerToRuby(context, runtime, resultSet, column);
            case Types.NUMERIC:
            case Types.DECIMAL:
                return decimalToRuby(context, runtime, resultSet, column);
            case Types.DATE:
                return dateToRuby(context, runtime, resultSet, column);
            case Types.TIME:
                return timeToRuby(context, runtime, resultSet, column);
            case Types.TIMESTAMP:
                return timestampToRuby(context, runtime, resultSet, column);
            case Types.BIT:
            case Types.BOOLEAN:
                return booleanToRuby(context, runtime, resultSet, column);
            case Types.SQLXML: // JDBC 4.0
                return xmlToRuby(context, runtime, resultSet, column);
            case Types.ARRAY: // we handle JDBC Array into (Ruby) []
                return arrayToRuby(context, runtime, resultSet, column);
            case Types.NULL:
                return context.nil;
            // NOTE: (JDBC) exotic stuff just cause it's so easy with JRuby :)
            case Types.JAVA_OBJECT:
            case Types.OTHER:
                return objectToRuby(context, runtime, resultSet, column);
            // (default) String
            case Types.CHAR:
            case Types.VARCHAR:
            case Types.NCHAR: // JDBC 4.0
            case Types.NVARCHAR: // JDBC 4.0
            default:
                return stringToRuby(context, runtime, resultSet, column);
            }
            // NOTE: not mapped types :
            //case Types.DISTINCT:
            //case Types.STRUCT:
            //case Types.REF:
            //case Types.DATALINK:
        }
        catch (IOException e) {
            throw new SQLException(e.getMessage(), e);
        }
    }

    protected IRubyObject integerToRuby(final ThreadContext context,
        final Ruby runtime, final ResultSet resultSet, final int column)
        throws SQLException {
        final long value = resultSet.getLong(column);
        if ( value == 0 && resultSet.wasNull() ) return context.nil;
        return RubyFixnum.newFixnum(runtime, value);
    }

    protected IRubyObject doubleToRuby(final ThreadContext context,
        final Ruby runtime, final ResultSet resultSet, final int column)
        throws SQLException {
        final double value = resultSet.getDouble(column);
        if ( value == 0 && resultSet.wasNull() ) return context.nil;
        return RubyFloat.newFloat(runtime, value);
    }

    protected static Boolean byteStrings;
    static {
        final String stringBytes = SafePropertyAccessor.getProperty("arjdbc.string.bytes");
        if ( stringBytes != null ) byteStrings = Boolean.parseBoolean(stringBytes);
        //else byteStrings = Boolean.FALSE;
    }

    protected boolean useByteStrings() {
        final Boolean useByteStrings = byteStrings;
        // NOTE: default is false as some drivers seem to not like it !
        return useByteStrings == null ? false : useByteStrings.booleanValue();
    }

    protected IRubyObject stringToRuby(final ThreadContext context,
        final Ruby runtime, final ResultSet resultSet, final int column)
        throws SQLException {
        if ( useByteStrings() ) { // optimized String -> byte[]
            return bytesToUTF8String(context, runtime, resultSet, column);
        }
        else {
            final String value = resultSet.getString(column);
            if ( value == null /* && resultSet.wasNull() */ ) return context.nil;
            return RubyString.newUnicodeString(runtime, value);
        }
    }

    protected static IRubyObject bytesToString(final ThreadContext context,
        final Ruby runtime, final ResultSet resultSet, final int column)
        throws SQLException { // optimized String -> byte[]
        final byte[] value = resultSet.getBytes(column);
        if ( value == null /* || resultSet.wasNull() */ ) return context.nil;
        return StringHelper.newString(runtime, value);
    }

    protected static IRubyObject bytesToUTF8String(final ThreadContext context,
        final Ruby runtime, final ResultSet resultSet, final int column)
        throws SQLException { // optimized String -> byte[]
        final byte[] value = resultSet.getBytes(column);
        if ( value == null /* || resultSet.wasNull() */ ) return context.nil;
        return StringHelper.newUTF8String(runtime, value);
    }

    protected IRubyObject bigIntegerToRuby(final ThreadContext context,
        final Ruby runtime, final ResultSet resultSet, final int column)
        throws SQLException {
        final String value = resultSet.getString(column);
        if ( value == null /* || resultSet.wasNull() */ ) return context.nil;
        return RubyBignum.bignorm(runtime, new BigInteger(value));
    }

    protected static final boolean bigDecimalExt;
    static {
        boolean useBigDecimalExt = true;

        final String decimalFast = SafePropertyAccessor.getProperty("arjdbc.decimal.fast");
        if ( decimalFast != null ) {
            useBigDecimalExt = Boolean.parseBoolean(decimalFast);
        }
        // NOTE: JRuby 1.6 -> 1.7 API change : moved org.jruby.RubyBigDecimal
        try {
            Class.forName("org.jruby.ext.bigdecimal.RubyBigDecimal"); // JRuby 1.7+
        }
        catch (ClassNotFoundException e) {
            useBigDecimalExt = false; // JRuby 1.6
        }
        bigDecimalExt = useBigDecimalExt;
    }

    protected IRubyObject decimalToRuby(final ThreadContext context,
        final Ruby runtime, final ResultSet resultSet, final int column)
        throws SQLException {
        if ( bigDecimalExt ) { // "optimized" path (JRuby 1.7+)
            final BigDecimal value = resultSet.getBigDecimal(column);
            if ( value == null /* || resultSet.wasNull() */ ) return context.nil;
            return new org.jruby.ext.bigdecimal.RubyBigDecimal(runtime, value);
        }

        final String value = resultSet.getString(column);
        if ( value == null /* || resultSet.wasNull() */ ) return context.nil;
        return runtime.getKernel().callMethod("BigDecimal", runtime.newString(value));
    }

    protected static Boolean rawDateTime;
    static {
        final String dateTimeRaw = SafePropertyAccessor.getProperty("arjdbc.datetime.raw");
        if ( dateTimeRaw != null ) {
            rawDateTime = Boolean.parseBoolean(dateTimeRaw);
        }
        // NOTE: we do this since it will have a different value depending on
        // AR version - since 4.0 false by default otherwise will be true ...
    }

    @JRubyMethod(name = "raw_date_time?", meta = true)
    public static IRubyObject useRawDateTime(final ThreadContext context, final IRubyObject self) {
        if ( rawDateTime == null ) return context.nil;
        return context.runtime.newBoolean( rawDateTime.booleanValue() );
    }

    @JRubyMethod(name = "raw_date_time=", meta = true)
    public static IRubyObject setRawDateTime(final IRubyObject self, final IRubyObject value) {
        if ( value instanceof RubyBoolean ) {
            rawDateTime = ((RubyBoolean) value).isTrue();
        }
        else {
            rawDateTime = value.isNil() ? null : Boolean.TRUE;
        }
        return value;
    }

    /**
     * @return AR::Type-casted value
     * @since 1.3.18
     */
    protected static IRubyObject typeCastFromDatabase(final ThreadContext context,
        final IRubyObject adapter, final RubySymbol typeName, final RubyString value) {
        final IRubyObject type = adapter.callMethod(context, "lookup_cast_type", typeName);
        return type.callMethod(context, "type_cast_from_database", value);
    }

    protected IRubyObject dateToRuby(final ThreadContext context,
        final Ruby runtime, final ResultSet resultSet, final int column)
        throws SQLException {

        final Date value = resultSet.getDate(column);
        if ( value == null ) return context.nil;

        if ( rawDateTime != null && rawDateTime.booleanValue() ) {
            return RubyString.newString(runtime, DateTimeUtils.dateToString(value));
        }

        return DateTimeUtils.newTime(context, value).callMethod(context, "to_date");
        /*
        final IRubyObject adapter = ...; // self.adapter
        if ( adapter.isNil() ) return strValue; // NOTE: we warn on init_connection

        if ( usesType(runtime) ) {
            // NOTE: this CAN NOT be 100% correct - as :date is just a type guess!
            return typeCastFromDatabase(context, adapter, runtime.newSymbol("date"), strValue);
        } */
    }

    protected IRubyObject timeToRuby(final ThreadContext context,
        final Ruby runtime, final ResultSet resultSet, final int column)
        throws SQLException {

        final Time value = resultSet.getTime(column);
        if ( value == null ) return context.nil;

        if ( rawDateTime != null && rawDateTime.booleanValue() ) {
            return RubyString.newString(runtime, DateTimeUtils.timeToString(value));
        }

        return DateTimeUtils.newTime(context, value);
        /*
        final IRubyObject adapter = ...; // self.adapter
        if ( adapter.isNil() ) return strValue; // NOTE: we warn on init_connection

        if ( usesType(runtime) ) {
            // NOTE: this CAN NOT be 100% correct - as :time is just a type guess!
            return typeCastFromDatabase(context, adapter, runtime.newSymbol("time"), strValue);
        } */
    }

    protected IRubyObject timestampToRuby(final ThreadContext context, // TODO
        final Ruby runtime, final ResultSet resultSet, final int column)
        throws SQLException {

        final Timestamp value = resultSet.getTimestamp(column);
        if ( value == null ) return context.nil;

        if ( rawDateTime != null && rawDateTime.booleanValue() ) {
            return RubyString.newString(runtime, DateTimeUtils.timestampToString(value));
        }

        return DateTimeUtils.newTime(context, value);

        /*
        final IRubyObject adapter = callMethod(context, "adapter"); // self.adapter
        if ( adapter.isNil() ) return strValue; // NOTE: we warn on init_connection

        if ( usesType(runtime) ) {
            // NOTE: this CAN NOT be 100% correct - as :timestamp is just a type guess!
            return typeCastFromDatabase(context, adapter, runtime.newSymbol("timestamp"), strValue);
        } */
    }

    protected static Boolean rawBoolean;
    static {
        final String booleanRaw = SafePropertyAccessor.getProperty("arjdbc.boolean.raw");
        if ( booleanRaw != null ) {
            rawBoolean = Boolean.parseBoolean(booleanRaw);
        }
    }

    @JRubyMethod(name = "raw_boolean?", meta = true)
    public static IRubyObject useRawBoolean(final ThreadContext context, final IRubyObject self) {
        if ( rawBoolean == null ) return context.nil;
        return context.runtime.newBoolean( rawBoolean.booleanValue() );
    }

    @JRubyMethod(name = "raw_boolean=", meta = true)
    public static IRubyObject setRawBoolean(final IRubyObject self, final IRubyObject value) {
        if ( value instanceof RubyBoolean ) {
            rawBoolean = ((RubyBoolean) value).isTrue();
        }
        else {
            rawBoolean = value.isNil() ? null : Boolean.TRUE;
        }
        return value;
    }

    protected IRubyObject booleanToRuby(final ThreadContext context,
        final Ruby runtime, final ResultSet resultSet, final int column)
        throws SQLException {
        if ( rawBoolean != null && rawBoolean.booleanValue() ) {
            final String value = resultSet.getString(column);
            if ( value == null /* && resultSet.wasNull() */ ) return context.nil;
            return RubyString.newUnicodeString(runtime, value);
        }
        final boolean value = resultSet.getBoolean(column);
        if ( value == false && resultSet.wasNull() ) return context.nil;
        return runtime.newBoolean(value);
    }

    protected static final int streamBufferSize = 2048;

    protected IRubyObject streamToRuby(final ThreadContext context,
        final Ruby runtime, final ResultSet resultSet, final int column)
        throws SQLException, IOException {
        final InputStream stream = resultSet.getBinaryStream(column);
        try {
            if ( stream == null /* || resultSet.wasNull() */ ) return context.nil;

            final int buffSize = streamBufferSize;
            final ByteList bytes = new ByteList(buffSize);

            StringHelper.readBytes(bytes, stream, buffSize);

            return runtime.newString(bytes);
        }
        finally { if ( stream != null ) stream.close(); }
    }

    protected IRubyObject readerToRuby(final ThreadContext context,
        final Ruby runtime, final ResultSet resultSet, final int column)
        throws SQLException, IOException {
        if ( useByteStrings() ) { // optimized CLOBs
            return bytesToUTF8String(context, runtime, resultSet, column);
        }
        else {
            final Reader reader = resultSet.getCharacterStream(column);
            try {
                if ( reader == null /* || resultSet.wasNull() */ ) return context.nil;

                final int bufSize = streamBufferSize;
                final StringBuilder string = new StringBuilder(bufSize);

                final char[] buf = new char[bufSize];
                for (int len = reader.read(buf); len != -1; len = reader.read(buf)) {
                    string.append(buf, 0, len);
                }

                return RubyString.newUnicodeString(runtime, string.toString());
            }
            finally { if ( reader != null ) reader.close(); }
        }
    }

    protected IRubyObject objectToRuby(final ThreadContext context,
        final Ruby runtime, final ResultSet resultSet, final int column)
        throws SQLException {
        final Object value = resultSet.getObject(column);

        if ( value == null /* || resultSet.wasNull() */ ) return context.nil;

        return JavaUtil.convertJavaToRuby(runtime, value);
    }

    protected IRubyObject arrayToRuby(final ThreadContext context,
        final Ruby runtime, final ResultSet resultSet, final int column)
        throws SQLException {
        final Array value = resultSet.getArray(column);
        try {
            if ( value == null /* || resultSet.wasNull() */ ) return context.nil;

            final RubyArray array = RubyArray.newArray(runtime);

            final ResultSet arrayResult = value.getResultSet(); // 1: index, 2: value
            final int baseType = value.getBaseType();
            while ( arrayResult.next() ) {
                array.append( jdbcToRuby(context, runtime, 2, baseType, arrayResult) );
            }
            return array;
        }
        finally { if ( value != null ) value.free(); }
    }

    protected IRubyObject xmlToRuby(final ThreadContext context,
        final Ruby runtime, final ResultSet resultSet, final int column)
        throws SQLException {
        final SQLXML xml = resultSet.getSQLXML(column);
        try {
            if ( xml == null /* || resultSet.wasNull() */ ) return context.nil;

            return RubyString.newUnicodeString(runtime, xml.getString());
        }
        finally { if ( xml != null ) xml.free(); }
    }

    protected void setStatementParameters(final ThreadContext context,
        final Connection connection, final PreparedStatement statement,
        final List<?> binds) throws SQLException {
        final Ruby runtime = context.runtime;
        // very WET - just to avoid toJava conversions for each column object :
        if ( binds instanceof RubyArray ) {
            final RubyArray bindsArr = (RubyArray) binds;
            for ( int i = 0; i < binds.size(); i++ ) {
                // [ [ column1, param1 ], [ column2, param2 ], ... ]
                Object param = bindsArr.eltInternal(i); IRubyObject column = null;
                if ( param instanceof RubyArray ) {
                    final RubyArray _param = (RubyArray) param;
                    column = _param.eltInternal(0); param = _param.eltInternal(1);
                }
                else if ( param instanceof List ) {
                    final List<?> _param = (List<?>) param;
                    column = (IRubyObject) _param.get(0); param = _param.get(1);
                }
                else if ( param instanceof Object[] ) {
                    final Object[] _param = (Object[]) param;
                    column = (IRubyObject) _param[0]; param = _param[1];
                }

                setStatementParameter(context, runtime, connection, statement, i + 1, param, column);
            }
        }
        else {
            for ( int i = 0; i < binds.size(); i++ ) {
                // [ [ column1, param1 ], [ column2, param2 ], ... ]
                Object param = binds.get(i); IRubyObject column = null;
                if ( param instanceof RubyArray ) {
                    final RubyArray _param = (RubyArray) param;
                    column = _param.eltInternal(0); param = _param.eltInternal(1);
                }
                else if ( param instanceof List ) {
                    final List<?> _param = (List<?>) param;
                    column = (IRubyObject) _param.get(0); param = _param.get(1);
                }
                else if ( param instanceof Object[] ) {
                    final Object[] _param = (Object[]) param;
                    column = (IRubyObject) _param[0]; param = _param[1];
                }

                setStatementParameter(context, runtime, connection, statement, i + 1, param, column);
            }
        }
    }

    protected void setStatementParameter(final ThreadContext context,
            final Ruby runtime, final Connection connection,
            final PreparedStatement statement, final int index,
            final Object rawValue, final IRubyObject column) throws SQLException {
        final Object value;

        if ( isAr42(column) ) {
            final IRubyObject castType = column.callMethod(context, "cast_type");
            value = castType.callMethod(context, "type_cast_for_database", (IRubyObject) rawValue);
        } else {
            value = rawValue;
        }

        final int type = jdbcTypeFor(context, runtime, column, value);

        switch (type) {
            case Types.TINYINT:
            case Types.SMALLINT:
            case Types.INTEGER:
                if ( value instanceof RubyBignum ) { // e.g. HSQLDB / H2 report JDBC type 4
                    setBigIntegerParameter(context, connection, statement, index, (RubyBignum) value, column, type);
                }
                else {
                    setIntegerParameter(context, connection, statement, index, value, column, type);
                }
                break;
            case Types.BIGINT:
                setBigIntegerParameter(context, connection, statement, index, value, column, type);
                break;
            case Types.REAL:
            case Types.FLOAT:
            case Types.DOUBLE:
                setDoubleParameter(context, connection, statement, index, value, column, type);
                break;
            case Types.NUMERIC:
            case Types.DECIMAL:
                setDecimalParameter(context, connection, statement, index, value, column, type);
                break;
            case Types.DATE:
                setDateParameter(context, connection, statement, index, value, column, type);
                break;
            case Types.TIME:
                setTimeParameter(context, connection, statement, index, value, column, type);
                break;
            case Types.TIMESTAMP:
                setTimestampParameter(context, connection, statement, index, value, column, type);
                break;
            case Types.BIT:
            case Types.BOOLEAN:
                setBooleanParameter(context, connection, statement, index, value, column, type);
                break;
            case Types.SQLXML:
                setXmlParameter(context, connection, statement, index, value, column, type);
                break;
            case Types.ARRAY:
                setArrayParameter(context, connection, statement, index, rawValue, column, type);
                break;
            case Types.JAVA_OBJECT:
            case Types.OTHER:
                setObjectParameter(context, connection, statement, index, value, column, type);
                break;
            case Types.BINARY:
            case Types.VARBINARY:
            case Types.LONGVARBINARY:
            case Types.BLOB:
                setBlobParameter(context, connection, statement, index, value, column, type);
                break;
            case Types.CLOB:
            case Types.NCLOB: // JDBC 4.0
                setClobParameter(context, connection, statement, index, value, column, type);
                break;
            case Types.CHAR:
            case Types.VARCHAR:
            case Types.NCHAR: // JDBC 4.0
            case Types.NVARCHAR: // JDBC 4.0
            default:
                setStringParameter(context, connection, statement, index, value, column, type);
        }
    }

    private RubySymbol resolveColumnType(final ThreadContext context, final Ruby runtime,
        final IRubyObject column) {
        if ( column instanceof RubySymbol ) { // deprecated behavior
            return (RubySymbol) column;
        }
        if ( column instanceof RubyString) { // deprecated behavior
            if ( runtime.is1_9() ) {
                return ( (RubyString) column ).intern19();
            }
            else {
                return ( (RubyString) column ).intern();
            }
        }

        if ( column == null || column.isNil() ) {
            throw runtime.newArgumentError("nil column passed");
        }

        final IRubyObject type = column.callMethod(context, "type");
        if ( type.isNil() || ! (type instanceof RubySymbol) ) {
            throw new IllegalStateException("unexpected type = " + type.inspect() + " for " + column.inspect());
        }
        return (RubySymbol) type;
    }

    protected static final Map<String, Integer> JDBC_TYPE_FOR = new HashMap<String, Integer>(32, 1);
    static {
        JDBC_TYPE_FOR.put("string", Types.VARCHAR);
        JDBC_TYPE_FOR.put("text", Types.CLOB);
        JDBC_TYPE_FOR.put("integer", Types.INTEGER);
        JDBC_TYPE_FOR.put("float", Types.FLOAT);
        JDBC_TYPE_FOR.put("real", Types.REAL);
        JDBC_TYPE_FOR.put("decimal", Types.DECIMAL);
        JDBC_TYPE_FOR.put("date", Types.DATE);
        JDBC_TYPE_FOR.put("time", Types.TIME);
        JDBC_TYPE_FOR.put("datetime", Types.TIMESTAMP);
        JDBC_TYPE_FOR.put("timestamp", Types.TIMESTAMP);
        JDBC_TYPE_FOR.put("binary", Types.BLOB);
        JDBC_TYPE_FOR.put("boolean", Types.BOOLEAN);
        JDBC_TYPE_FOR.put("array", Types.ARRAY);
        JDBC_TYPE_FOR.put("xml", Types.SQLXML);

        // also mapping standard SQL names :
        JDBC_TYPE_FOR.put("bit", Types.BIT);
        JDBC_TYPE_FOR.put("tinyint", Types.TINYINT);
        JDBC_TYPE_FOR.put("smallint", Types.SMALLINT);
        JDBC_TYPE_FOR.put("bigint", Types.BIGINT);
        JDBC_TYPE_FOR.put("int", Types.INTEGER);
        JDBC_TYPE_FOR.put("double", Types.DOUBLE);
        JDBC_TYPE_FOR.put("numeric", Types.NUMERIC);
        JDBC_TYPE_FOR.put("char", Types.CHAR);
        JDBC_TYPE_FOR.put("varchar", Types.VARCHAR);
        JDBC_TYPE_FOR.put("binary", Types.BINARY);
        JDBC_TYPE_FOR.put("varbinary", Types.VARBINARY);
        //JDBC_TYPE_FOR.put("struct", Types.STRUCT);
        JDBC_TYPE_FOR.put("blob", Types.BLOB);
        JDBC_TYPE_FOR.put("clob", Types.CLOB);
        JDBC_TYPE_FOR.put("nchar", Types.NCHAR);
        JDBC_TYPE_FOR.put("nvarchar", Types.NVARCHAR);
        JDBC_TYPE_FOR.put("nclob", Types.NCLOB);
    }

    protected int jdbcTypeFor(final ThreadContext context, final Ruby runtime,
        final IRubyObject column, final Object value) throws SQLException {

        final String internedType;
        if ( column != null && ! column.isNil() ) {
            // NOTE: there's no ActiveRecord "convention" really for this ...
            // this is based on Postgre's initial support for arrays :
            // `column.type` contains the base type while there's `column.array?`
            if ( column.respondsTo("array?") && column.callMethod(context, "array?").isTrue() ) {
                internedType = "array";
            }
            else {
                internedType = resolveColumnType(context, runtime, column).asJavaString();
            }
        }
        else {
            if ( value instanceof RubyInteger ) internedType = "integer";
            else if ( value instanceof RubyNumeric ) internedType = "float";
            else if ( value instanceof RubyTime ) internedType = "timestamp";
            else internedType = "string";
        }

        final Integer sqlType = JDBC_TYPE_FOR.get(internedType);
        if ( sqlType != null ) return sqlType.intValue();

        return Types.OTHER; // -1 as well as 0 are used in Types
    }

    protected void setIntegerParameter(final ThreadContext context,
        final Connection connection, final PreparedStatement statement,
        final int index, final Object value,
        final IRubyObject column, final int type) throws SQLException {
        if ( value instanceof IRubyObject ) {
            setIntegerParameter(context, connection, statement, index, (IRubyObject) value, column, type);
        }
        else {
            if ( value == null ) statement.setNull(index, Types.INTEGER);
            else {
                statement.setLong(index, ((Number) value).longValue());
            }
        }
    }

    protected void setIntegerParameter(final ThreadContext context,
        final Connection connection, final PreparedStatement statement,
        final int index, final IRubyObject value,
        final IRubyObject column, final int type) throws SQLException {
        if ( value.isNil() ) statement.setNull(index, Types.INTEGER);
        else {
            if ( value instanceof RubyFixnum ) {
                statement.setLong(index, ((RubyFixnum) value).getLongValue());
            }
            else if ( value instanceof RubyNumeric ) {
                // NOTE: fix2int will call value.convertToIngeter for non-numeric
                // types which won't work for Strings since it uses `to_int` ...
                statement.setInt(index, RubyNumeric.fix2int(value));
            }
            else {
                statement.setLong(index, value.convertToInteger("to_i").getLongValue());
            }
        }
    }

    protected void setBigIntegerParameter(final ThreadContext context,
        final Connection connection, final PreparedStatement statement,
        final int index, final Object value,
        final IRubyObject column, final int type) throws SQLException {
        if ( value instanceof IRubyObject ) {
            setBigIntegerParameter(context, connection, statement, index, (IRubyObject) value, column, type);
        }
        else {
            if ( value == null ) statement.setNull(index, Types.BIGINT);
            else {
                if ( value instanceof BigDecimal ) {
                    statement.setBigDecimal(index, (BigDecimal) value);
                }
                else if ( value instanceof BigInteger ) {
                    setLongOrDecimalParameter(statement, index, (BigInteger) value);
                }
                else {
                    statement.setLong(index, ((Number) value).longValue());
                }
            }
        }
    }

    protected void setBigIntegerParameter(final ThreadContext context,
        final Connection connection, final PreparedStatement statement,
        final int index, final IRubyObject value,
        final IRubyObject column, final int type) throws SQLException {
        if ( value.isNil() ) statement.setNull(index, Types.INTEGER);
        else {
            if ( value instanceof RubyBignum ) {
                setLongOrDecimalParameter(statement, index, ((RubyBignum) value).getValue());
            }
            else if ( value instanceof RubyInteger ) {
                statement.setLong(index, ((RubyInteger) value).getLongValue());
            }
            else {
                setLongOrDecimalParameter(statement, index, value.convertToInteger("to_i").getBigIntegerValue());
            }
        }
    }

    private static final BigInteger MAX_LONG = BigInteger.valueOf(Long.MAX_VALUE);
    private static final BigInteger MIN_LONG = BigInteger.valueOf(Long.MIN_VALUE);

    protected static void setLongOrDecimalParameter(final PreparedStatement statement,
        final int index, final BigInteger value) throws SQLException {
        if ( value.compareTo(MAX_LONG) <= 0 // -1 intValue < MAX_VALUE
                && value.compareTo(MIN_LONG) >= 0 ) {
            statement.setLong(index, value.longValue());
        }
        else {
            statement.setBigDecimal(index, new BigDecimal(value));
        }
    }

    protected void setDoubleParameter(final ThreadContext context,
        final Connection connection, final PreparedStatement statement,
        final int index, final Object value,
        final IRubyObject column, final int type) throws SQLException {
        if ( value instanceof IRubyObject ) {
            setDoubleParameter(context, connection, statement, index, (IRubyObject) value, column, type);
        }
        else {
            if ( value == null ) statement.setNull(index, Types.DOUBLE);
            else {
                statement.setDouble(index, ((Number) value).doubleValue());
            }
        }
    }

    protected void setDoubleParameter(final ThreadContext context,
        final Connection connection, final PreparedStatement statement,
        final int index, final IRubyObject value,
        final IRubyObject column, final int type) throws SQLException {
        if ( value.isNil() ) statement.setNull(index, Types.DOUBLE);
        else {
            if ( value instanceof RubyNumeric ) {
                statement.setDouble(index, ((RubyNumeric) value).getDoubleValue());
            }
            else {
                statement.setDouble(index, value.convertToFloat().getDoubleValue());
            }
        }
    }

    protected void setDecimalParameter(final ThreadContext context,
        final Connection connection, final PreparedStatement statement,
        final int index, final Object value,
        final IRubyObject column, final int type) throws SQLException {
        if ( value instanceof IRubyObject ) {
            setDecimalParameter(context, connection, statement, index, (IRubyObject) value, column, type);
        }
        else {
            if ( value == null ) statement.setNull(index, Types.DECIMAL);
            else {
                if ( value instanceof BigDecimal ) {
                    statement.setBigDecimal(index, (BigDecimal) value);
                }
                else if ( value instanceof BigInteger ) {
                    setLongOrDecimalParameter(statement, index, (BigInteger) value);
                }
                else {
                    statement.setDouble(index, ((Number) value).doubleValue());
                }
            }
        }
    }

    protected void setDecimalParameter(final ThreadContext context,
        final Connection connection, final PreparedStatement statement,
        final int index, final IRubyObject value,
        final IRubyObject column, final int type) throws SQLException {
        if ( value.isNil() ) statement.setNull(index, Types.DECIMAL);
        else {
            // NOTE: RubyBigDecimal moved into org.jruby.ext.bigdecimal (1.6 -> 1.7)
            if ( value.getMetaClass().getName().indexOf("BigDecimal") != -1 ) {
                statement.setBigDecimal(index, getBigDecimalValue(value));
            }
            else if ( value instanceof RubyInteger ) {
                statement.setBigDecimal(index, new BigDecimal(((RubyInteger) value).getBigIntegerValue()));
            }
            else if ( value instanceof RubyNumeric ) {
                statement.setDouble(index, ((RubyNumeric) value).getDoubleValue());
            }
            else { // e.g. `BigDecimal '42.00000000000000000001'`
                IRubyObject v = callMethod(context, "BigDecimal", value);
                statement.setBigDecimal(index, getBigDecimalValue(v));
            }
        }
    }

    private static BigDecimal getBigDecimalValue(final IRubyObject value) {
        try { // reflect ((RubyBigDecimal) value).getValue() :
            return (BigDecimal) value.getClass().
                getMethod("getValue", (Class<?>[]) null).
                invoke(value, (Object[]) null);
        }
        catch (NoSuchMethodException e) {
            throw new RuntimeException(e);
        }
        catch (IllegalAccessException e) {
            throw new RuntimeException(e);
        }
        catch (InvocationTargetException e) {
            throw new RuntimeException(e.getCause() != null ? e.getCause() : e);
        }
    }

    protected void setTimestampParameter(final ThreadContext context,
        final Connection connection, final PreparedStatement statement,
        final int index, final Object value,
        final IRubyObject column, final int type) throws SQLException {
        if ( value instanceof IRubyObject ) {
            setTimestampParameter(context, connection, statement, index, (IRubyObject) value, column, type);
        }
        else {
            if ( value == null ) statement.setNull(index, Types.TIMESTAMP);
            else {
                if ( value instanceof Timestamp ) {
                    statement.setTimestamp(index, (Timestamp) value);
                }
                else if ( value instanceof java.util.Date ) {
                    statement.setTimestamp(index, new Timestamp(((java.util.Date) value).getTime()));
                }
                else {
                    statement.setString(index, value.toString());
                }
            }
        }
    }

    protected void setTimestampParameter(final ThreadContext context,
        final Connection connection, final PreparedStatement statement,
        final int index, IRubyObject value,
        final IRubyObject column, final int type) throws SQLException {
        if ( value.isNil() ) statement.setNull(index, Types.TIMESTAMP);
        else {
            value = DateTimeUtils.getTimeInDefaultTimeZone(context, value);
            if ( value instanceof RubyTime ) {
                final RubyTime timeValue = (RubyTime) value;
                final DateTime dateTime = timeValue.getDateTime();

                final Timestamp timestamp = new Timestamp( dateTime.getMillis() );
                if ( type != Types.DATE ) { // 1942-11-30T01:02:03.123_456
                    // getMillis already set nanos to: 123_000_000
                    final int usec = (int) timeValue.getUSec(); // 456 on JRuby
                    if ( usec >= 0 ) {
                        timestamp.setNanos( timestamp.getNanos() + usec * 1000 );
                    }
                }
                statement.setTimestamp( index, timestamp, getTimeZoneCalendar(dateTime.getZone().getID()) );
            }
            else if ( value instanceof RubyString ) { // yyyy-[m]m-[d]d hh:mm:ss[.f...]
                final Timestamp timestamp = Timestamp.valueOf( value.toString() );
                statement.setTimestamp( index, timestamp ); // assume local time-zone
            }
            else { // DateTime ( ActiveSupport::TimeWithZone.to_time )
                final RubyFloat timeValue = value.convertToFloat(); // to_f
                final Timestamp timestamp = convertToTimestamp(timeValue);

                statement.setTimestamp( index, timestamp, getTimeZoneCalendar("GMT") );
            }
        }
    }

    @Deprecated
    protected static Timestamp convertToTimestamp(final RubyFloat value) {
        return DateTimeUtils.convertToTimestamp(value);
    }

    @Deprecated
    protected static IRubyObject getTimeInDefaultTimeZone(final ThreadContext context, IRubyObject value) {
        return DateTimeUtils.getTimeInDefaultTimeZone(context, value);
    }

    private static Calendar getTimeZoneCalendar(final String ID) {
        return Calendar.getInstance( TimeZone.getTimeZone(ID) );
    }

    protected void setTimeParameter(final ThreadContext context,
        final Connection connection, final PreparedStatement statement,
        final int index, final Object value,
        final IRubyObject column, final int type) throws SQLException {
        if ( value instanceof IRubyObject ) {
            setTimeParameter(context, connection, statement, index, (IRubyObject) value, column, type);
        }
        else {
            if ( value == null ) statement.setNull(index, Types.TIME);
            else {
                if ( value instanceof Time ) {
                    statement.setTime(index, (Time) value);
                }
                else if ( value instanceof java.util.Date ) {
                    statement.setTime(index, new Time(((java.util.Date) value).getTime()));
                }
                else { // hh:mm:ss
                    statement.setString(index, value.toString());
                }
            }
        }
    }

    protected void setTimeParameter(final ThreadContext context,
        final Connection connection, final PreparedStatement statement,
        final int index, IRubyObject value,
        final IRubyObject column, final int type) throws SQLException {
        if ( value.isNil() ) statement.setNull(index, Types.TIME);
        else {
            value = getTimeInDefaultTimeZone(context, value);
            if ( value instanceof RubyTime ) {
                final RubyTime timeValue = (RubyTime) value;
                final DateTime dateTime = timeValue.getDateTime();

                final Time time = new Time( dateTime.getMillis() );
                statement.setTime( index, time, getTimeZoneCalendar(dateTime.getZone().getID()) );
            }
            else if ( value instanceof RubyString ) {
                final Time time = Time.valueOf( value.toString() );
                statement.setTime( index, time ); // assume local time-zone
            }
            else { // DateTime ( ActiveSupport::TimeWithZone.to_time )
                final RubyFloat timeValue = value.convertToFloat(); // to_f
                final Time time = new Time(timeValue.getLongValue() * 1000); // millis
                // java.sql.Time is expected to be only up to second precision
                statement.setTime( index, time, getTimeZoneCalendar("GMT") );
            }
        }
    }

    protected void setDateParameter(final ThreadContext context,
        final Connection connection, final PreparedStatement statement,
        final int index, final Object value,
        final IRubyObject column, final int type) throws SQLException {
        if ( value instanceof IRubyObject ) {
            setDateParameter(context, connection, statement, index, (IRubyObject) value, column, type);
        }
        else {
            if ( value == null ) statement.setNull(index, Types.DATE);
            else {
                if ( value instanceof Date ) {
                    statement.setDate(index, (Date) value);
                }
                else if ( value instanceof java.util.Date ) {
                    statement.setDate(index, new Date(((java.util.Date) value).getTime()));
                }
                else { // yyyy-[m]m-[d]d
                    statement.setString(index, value.toString());
                }
            }
        }
    }

    protected void setDateParameter(final ThreadContext context,
        final Connection connection, final PreparedStatement statement,
        final int index, IRubyObject value,
        final IRubyObject column, final int type) throws SQLException {
        if ( value.isNil() ) statement.setNull(index, Types.DATE);
        else {
            //if ( value instanceof RubyString ) {
            //    final Date date = Date.valueOf( value.toString() );
            //    statement.setDate( index, date ); // assume local time-zone
            //    return;
            //}
            if ( ! "Date".equals( value.getMetaClass().getName() ) ) {
                if ( value.respondsTo("to_date") ) {
                    value = value.callMethod(context, "to_date");
                }
            }
            final Date date = Date.valueOf( value.asString().toString() ); // to_s
            statement.setDate( index, date /*, getTimeZoneCalendar("GMT") */ );
        }
    }

    protected void setBooleanParameter(final ThreadContext context,
        final Connection connection, final PreparedStatement statement,
        final int index, final Object value,
        final IRubyObject column, final int type) throws SQLException {
        if ( value instanceof IRubyObject ) {
            setBooleanParameter(context, connection, statement, index, (IRubyObject) value, column, type);
        }
        else {
            if ( value == null ) statement.setNull(index, Types.BOOLEAN);
            else {
                statement.setBoolean(index, ((Boolean) value).booleanValue());
            }
        }
    }

    protected void setBooleanParameter(final ThreadContext context,
        final Connection connection, final PreparedStatement statement,
        final int index, final IRubyObject value,
        final IRubyObject column, final int type) throws SQLException {
        if ( value.isNil() ) statement.setNull(index, Types.BOOLEAN);
        else {
            statement.setBoolean(index, value.isTrue());
        }
    }

    protected void setStringParameter(final ThreadContext context,
        final Connection connection, final PreparedStatement statement,
        final int index, final Object value,
        final IRubyObject column, final int type) throws SQLException {
        if ( value instanceof IRubyObject ) {
            setStringParameter(context, connection, statement, index, (IRubyObject) value, column, type);
        }
        else {
            if ( value == null ) statement.setNull(index, Types.VARCHAR);
            else {
                statement.setString(index, value.toString());
            }
        }
    }

    protected void setStringParameter(final ThreadContext context,
        final Connection connection, final PreparedStatement statement,
        final int index, final IRubyObject value,
        final IRubyObject column, final int type) throws SQLException {
        if ( value.isNil() ) statement.setNull(index, Types.VARCHAR);
        else {
            statement.setString(index, value.asString().toString());
        }
    }

    protected void setArrayParameter(final ThreadContext context,
            final Connection connection, final PreparedStatement statement,
            final int index, final Object value,
            final IRubyObject column, final int type) throws SQLException {
        if ( value instanceof IRubyObject ) {
            setArrayParameter(context, connection, statement, index, (IRubyObject) value, column, type);
        } else {
            if ( value == null ) {
                statement.setNull(index, Types.ARRAY);
            } else {
                String typeName = resolveArrayBaseTypeName(context, value, column, type);
                Array array = connection.createArrayOf(typeName, (Object[]) value);
                statement.setArray(index, array);
            }
        }
    }

    protected void setArrayParameter(final ThreadContext context,
        final Connection connection, final PreparedStatement statement,
        final int index, final IRubyObject value,
        final IRubyObject column, final int type) throws SQLException {
        if ( value.isNil() ) {
            statement.setNull(index, Types.ARRAY);
        } else {
            String typeName = resolveArrayBaseTypeName(context, value, column, type);
            Array array = connection.createArrayOf(typeName, ((RubyArray) value).toArray());
            statement.setArray(index, array);
        }
    }

    protected String resolveArrayBaseTypeName(final ThreadContext context,
        final Object value, final IRubyObject column, final int type) {
        // return column.callMethod(context, "sql_type").toString();
        String sqlType = column.callMethod(context, "sql_type").toString();
        final int index = sqlType.indexOf('('); // e.g. "character varying(255)"
        if ( index > 0 ) sqlType = sqlType.substring(0, index);
        return sqlType;
    }

    protected void setXmlParameter(final ThreadContext context,
        final Connection connection, final PreparedStatement statement,
        final int index, final Object value,
        final IRubyObject column, final int type) throws SQLException {
        if ( value instanceof IRubyObject ) {
            setXmlParameter(context, connection, statement, index, (IRubyObject) value, column, type);
        }
        else {
            if ( value == null ) statement.setNull(index, Types.SQLXML);
            else {
                SQLXML xml = connection.createSQLXML();
                xml.setString(value.toString());
                statement.setSQLXML(index, xml);
            }
        }
    }

    protected void setXmlParameter(final ThreadContext context,
        final Connection connection, final PreparedStatement statement,
        final int index, final IRubyObject value,
        final IRubyObject column, final int type) throws SQLException {
        if ( value.isNil() ) statement.setNull(index, Types.SQLXML);
        else {
            SQLXML xml = connection.createSQLXML();
            xml.setString(value.asString().toString());
            statement.setSQLXML(index, xml);
        }
    }

    protected void setBlobParameter(final ThreadContext context,
        final Connection connection, final PreparedStatement statement,
        final int index, final Object value,
        final IRubyObject column, final int type) throws SQLException {
        if ( value instanceof IRubyObject ) {
            setBlobParameter(context, connection, statement, index, (IRubyObject) value, column, type);
        }
        else {
            if ( value == null ) statement.setNull(index, Types.BLOB);
            else {
                //statement.setBlob(index, (InputStream) value);
                statement.setBinaryStream(index, (InputStream) value);
            }
        }
    }

    protected void setBlobParameter(final ThreadContext context,
        final Connection connection, final PreparedStatement statement,
        final int index, final IRubyObject value,
        final IRubyObject column, final int type) throws SQLException {
        if ( value.isNil() ) statement.setNull(index, Types.BLOB);
        else {
            if ( value instanceof RubyIO ) { // IO/File
                //statement.setBlob(index, ((RubyIO) value).getInStream());
                statement.setBinaryStream(index, ((RubyIO) value).getInStream());
            }
            else { // should be a RubyString
                final ByteList blob = value.asString().getByteList();
                statement.setBinaryStream(index,
                    new ByteArrayInputStream(blob.unsafeBytes(), blob.getBegin(), blob.getRealSize()),
                    blob.getRealSize() // length
                );
                // JDBC 4.0 :
                //statement.setBlob(index,
                //    new ByteArrayInputStream(bytes.unsafeBytes(), bytes.getBegin(), bytes.getRealSize())
                //);
            }
        }
    }

    protected void setClobParameter(final ThreadContext context,
        final Connection connection, final PreparedStatement statement,
        final int index, final Object value,
        final IRubyObject column, final int type) throws SQLException {
        if ( value instanceof IRubyObject ) {
            setClobParameter(context, connection, statement, index, (IRubyObject) value, column, type);
        }
        else {
            if ( value == null ) statement.setNull(index, Types.CLOB);
            else {
                statement.setClob(index, (Reader) value);
            }
        }
    }

    protected void setClobParameter(final ThreadContext context,
        final Connection connection, final PreparedStatement statement,
        final int index, final IRubyObject value,
        final IRubyObject column, final int type) throws SQLException {
        if ( value.isNil() ) statement.setNull(index, Types.CLOB);
        else {
            if ( value instanceof RubyIO ) { // IO/File
                statement.setClob(index, new InputStreamReader(((RubyIO) value).getInStream()));
            }
            else { // should be a RubyString
                final String clob = value.asString().decodeString();
                statement.setCharacterStream(index, new StringReader(clob), clob.length());
                // JDBC 4.0 :
                //statement.setClob(index, new StringReader(clob));
            }
        }
    }

    protected void setObjectParameter(final ThreadContext context,
        final Connection connection, final PreparedStatement statement,
        final int index, Object value,
        final IRubyObject column, final int type) throws SQLException {
        if (value instanceof IRubyObject) {
            value = ((IRubyObject) value).toJava(Object.class);
        }
        if ( value == null ) statement.setNull(index, Types.JAVA_OBJECT);
        statement.setObject(index, value);
    }

    /**
     * Always returns a connection (might cause a reconnect if there's none).
     * @return connection
     * @throws ActiveRecord::ConnectionNotEstablished, ActiveRecord::JDBCError
     */
    protected final Connection getConnection() throws RaiseException {
        return getConnection(false);
    }

    /**
     * @see #getConnection()
     * @param required set to true if a connection is required to exists (e.g. on commit)
     * @return connection
     * @throws ActiveRecord::ConnectionNotEstablished if disconnected
     * @throws ActiveRecord::JDBCError if not connected and connecting fails with a SQL exception
     */
    protected final Connection getConnection(final boolean required) throws RaiseException {
        try {
            return getConnectionInternal(required);
        }
        catch (SQLException e) {
            throw wrapException(getRuntime().getCurrentContext(), e);
        }
    }

    private Connection getConnectionInternal(final boolean required) throws SQLException {
        Connection connection = getConnectionImpl();
        if ( connection == null ) {
            if ( required && ! connected ) {
                final Ruby runtime = getRuntime();
                final RubyClass errorClass = getConnectionNotEstablished( runtime );
                throw new RaiseException(runtime, errorClass, "no connection available", false);
            }
            synchronized (this) {
                connection = getConnectionImpl();
                if ( connection == null ) {
                    connectImpl( true ); // throws SQLException
                    connection = getConnectionImpl();
                }
            }
        }
        return connection;
    }

    /**
     * @note might return null if connection is lazy
     * @return current JDBC connection
     */
    protected final Connection getConnectionImpl() {
        return (Connection) dataGetStruct(); // synchronized
    }

    private void setConnection(final Connection connection) {
        close( getConnectionImpl() ); // close previously open connection if there is one
        //final IRubyObject rubyConnectionObject =
        //    connection != null ? convertJavaToRuby(connection) : getRuntime().getNil();
        //setInstanceVariable( "@connection", rubyConnectionObject );
        dataWrapStruct(connection);
        //return rubyConnectionObject;
        if ( connection != null ) logDriverUsed(connection);
    }

    protected boolean isConnectionValid(final ThreadContext context, final Connection connection) {
        if ( connection == null ) return false;
        Statement statement = null;
        try {
<<<<<<< HEAD
            final String aliveSQL = getAliveSQL(context);
            if ( aliveSQL != null ) { // expect a SELECT/CALL SQL statement
                statement = createStatement(context, connection);
                statement.execute( aliveSQL );
=======
            final RubyString aliveSQL = getAliveSQL(context);
            final RubyInteger aliveTimeout = getAliveTimeout(context);
            if ( aliveSQL != null && isSelect(aliveSQL) ) {
                // expect a SELECT/CALL SQL statement
                statement = createStatement(context, connection);
                if (aliveTimeout != null) {
                    statement.setQueryTimeout((int) aliveTimeout.getLongValue()); // 0 - no timeout
                }
                statement.execute( aliveSQL.toString() );
>>>>>>> 2e417414
                return true; // connection alive
            }
            else { // alive_sql nil (or not a statement we can execute)
                return connection.isValid(aliveTimeout == null ? 0 : (int) aliveTimeout.getLongValue()); // since JDBC 4.0
                // ... isValid(0) (default) means no timeout applied
            }
        }
        catch (Exception e) {
            debugMessage(context.runtime, "connection considered not valid due: ", e);
            return false;
        }
        catch (AbstractMethodError e) { // non-JDBC 4.0 driver
            warn( context,
                "driver does not support checking if connection isValid()" +
                " please make sure you're using a JDBC 4.0 compilant driver or" +
                " set `connection_alive_sql: ...` in your database configuration" );
            debugStackTrace(context, e);
            throw e;
        }
        finally { close(statement); }
    }

<<<<<<< HEAD
    private static final String NIL_ALIVE_SQL = new String(); // no set value marker

    private transient String aliveSQL = null;

    private String getAliveSQL(final ThreadContext context) {
        if ( aliveSQL == null ) {
            final IRubyObject alive_sql = getConfigValue(context, "connection_alive_sql");
            aliveSQL = ( alive_sql == null || alive_sql.isNil() ) ?
                    NIL_ALIVE_SQL : alive_sql.asString().toString();
        }
        return aliveSQL == (Object) NIL_ALIVE_SQL ? null : aliveSQL;
    }

    private boolean tableExists(final ThreadContext context,
=======
    /**
     * internal API do not depend on it
     */
    protected final RubyString getAliveSQL(final ThreadContext context) {
        final IRubyObject alive_sql = getConfigValue(context, "connection_alive_sql");
        return alive_sql.isNil() ? null : alive_sql.convertToString();
    }

    /**
     * internal API do not depend on it
     */
    protected final RubyInteger getAliveTimeout(final ThreadContext context) {
        final IRubyObject timeout = getConfigValue(context, "connection_alive_timeout");
        return timeout.isNil() ? null : timeout.convertToInteger("to_i");
    }

    private boolean tableExists(final Ruby runtime,
>>>>>>> 2e417414
        final Connection connection, final TableName tableName) throws SQLException {
        final IRubyObject matchedTables =
            matchTables(context.runtime, connection, tableName.catalog, tableName.schema, tableName.name, getTableTypes(), true);
        // NOTE: allow implementers to ignore checkExistsOnly paramater - empty array means does not exists
        return matchedTables != null && ! matchedTables.isNil() &&
            ( ! (matchedTables instanceof RubyArray) || ! ((RubyArray) matchedTables).isEmpty() );
    }

    @Override
    @JRubyMethod
    @SuppressWarnings("unchecked")
    public IRubyObject inspect() {
        final ArrayList<Variable<String>> varList = new ArrayList<Variable<String>>(2);
        final Connection connection = getConnectionImpl();
        varList.add(new VariableEntry<String>( "connection", connection == null ? "null" : connection.toString() ));
        //varList.add(new VariableEntry<String>( "connectionFactory", connectionFactory == null ? "null" : connectionFactory.toString() ));

        return ObjectSupport.inspect(this, (List) varList);
    }

    /**
     * Match table names for given table name (pattern).
     * @param context
     * @param connection
     * @param catalog
     * @param schemaPattern
     * @param tablePattern
     * @param types table types
     * @param checkExistsOnly an optimization flag (that might be ignored by sub-classes)
     * whether the result really matters if true no need to map table names and a truth-y
     * value is sufficient (except for an empty array which is considered that the table
     * did not exists).
     * @return matched (and Ruby mapped) table names
     * @see #mapTables(Ruby, DatabaseMetaData, String, String, String, ResultSet)
     * @throws SQLException
     */
    protected IRubyObject matchTables(final ThreadContext context,
            final Connection connection,
            final String catalog, final String schemaPattern,
            final String tablePattern, final String[] types,
            final boolean checkExistsOnly) throws SQLException {
        return matchTables(context.runtime, connection, catalog, schemaPattern, tablePattern, types, checkExistsOnly);
        /*
        final String _tablePattern = caseConvertIdentifierForJdbc(connection, tablePattern);
        final String _schemaPattern = caseConvertIdentifierForJdbc(connection, schemaPattern);
        final DatabaseMetaData metaData = connection.getMetaData();

        ResultSet tablesSet = null;
        try {
            tablesSet = metaData.getTables(catalog, _schemaPattern, _tablePattern, types);
            if ( checkExistsOnly ) { // only check if given table exists
                return tablesSet.next() ? context.runtime.getTrue() : null;
            }
            else {
                return mapTables(context, connection, catalog, _schemaPattern, _tablePattern, tablesSet);
            }
        }
        finally { close(tablesSet); }
        */
    }

    @Deprecated
    protected IRubyObject matchTables(final Ruby runtime,
            final Connection connection,
            final String catalog, final String schemaPattern,
            final String tablePattern, final String[] types,
            final boolean checkExistsOnly) throws SQLException {

        final String _tablePattern = caseConvertIdentifierForJdbc(connection, tablePattern);
        final String _schemaPattern = caseConvertIdentifierForJdbc(connection, schemaPattern);
        final DatabaseMetaData metaData = connection.getMetaData();

        ResultSet tablesSet = null;
        try {
            tablesSet = metaData.getTables(catalog, _schemaPattern, _tablePattern, types);
            if ( checkExistsOnly ) { // only check if given table exists
                return tablesSet.next() ? runtime.getTrue() : null;
            }
            else {
                return mapTables(runtime, metaData, catalog, _schemaPattern, _tablePattern, tablesSet);
            }
        }
        finally { close(tablesSet); }
    }

    // NOTE java.sql.DatabaseMetaData.getTables :
    protected final static int TABLES_TABLE_CAT = 1;
    protected final static int TABLES_TABLE_SCHEM = 2;
    protected final static int TABLES_TABLE_NAME = 3;
    protected final static int TABLES_TABLE_TYPE = 4;

    /**
     * @param runtime
     * @param metaData
     * @param catalog
     * @param schemaPattern
     * @param tablePattern
     * @param tablesSet
     * @return table names
     * @throws SQLException
     */
    @Deprecated
    protected RubyArray mapTables(final Ruby runtime, final DatabaseMetaData metaData,
            final String catalog, final String schemaPattern, final String tablePattern,
            final ResultSet tablesSet) throws SQLException {
        final ThreadContext context = runtime.getCurrentContext();
        return mapTables(context, metaData.getConnection(), catalog, schemaPattern, tablePattern, tablesSet);
    }

    protected RubyArray mapTables(final ThreadContext context, final Connection connection,
            final String catalog, final String schemaPattern, final String tablePattern,
            final ResultSet tablesSet) throws SQLException {
        final RubyArray tables = RubyArray.newArray(context.runtime);
        while ( tablesSet.next() ) {
            String name = tablesSet.getString(TABLES_TABLE_NAME);
            name = caseConvertIdentifierForRails(connection, name);
            tables.append( cachedString(context, name) );
        }
        return tables;
    }

    protected static final int COLUMN_NAME = 4;
    protected static final int DATA_TYPE = 5;
    protected static final int TYPE_NAME = 6;
    protected static final int COLUMN_SIZE = 7;
    protected static final int DECIMAL_DIGITS = 9;
    protected static final int COLUMN_DEF = 13;
    protected static final int IS_NULLABLE = 18;

    /**
     * Create a string which represents a SQL type usable by Rails from the
     * resultSet column meta-data
     * @param resultSet.
     */
    protected String typeFromResultSet(final ResultSet resultSet) throws SQLException {
        final int precision = intFromResultSet(resultSet, COLUMN_SIZE);
        final int scale = intFromResultSet(resultSet, DECIMAL_DIGITS);

        final String type = resultSet.getString(TYPE_NAME);
        return formatTypeWithPrecisionAndScale(type, precision, scale);
    }

    protected static int intFromResultSet(
        final ResultSet resultSet, final int column) throws SQLException {
        final int precision = resultSet.getInt(column);
        return ( precision == 0 && resultSet.wasNull() ) ? -1 : precision;
    }

    protected static String formatTypeWithPrecisionAndScale(
        final String type, final int precision, final int scale) {

        if ( precision <= 0 ) return type;

        final StringBuilder typeStr = new StringBuilder().append(type);
        typeStr.append('(').append(precision); // type += "(" + precision;
        if ( scale > 0 ) typeStr.append(',').append(scale); // type += "," + scale;
        return typeStr.append(')').toString(); // type += ")";
    }

    private static IRubyObject defaultValueFromResultSet(final Ruby runtime, final ResultSet resultSet)
        throws SQLException {
        final String defaultValue = resultSet.getString(COLUMN_DEF);
        return defaultValue == null ? runtime.getNil() : RubyString.newUnicodeString(runtime, defaultValue);
    }

    /**
     * Internal API that might be subject to change!
     * @since 1.3.18
     */
    protected static boolean usesType(final Ruby runtime) { // AR 4.2
        return runtime.getModule("ActiveRecord").getConstantAt("Type") != null;
    }

    /**
     * This method is considered internal and is not part of AR-JDBC's Java ext
     * API and thus might be subject to change in the future.
     * Please copy it to your own class if you rely on it to avoid issues.
     */
    public static boolean isAr42(IRubyObject column) {
        return column.respondsTo("cast_type");
    }

    protected RubyArray mapColumnsResult(final ThreadContext context,
        final DatabaseMetaData metaData, final TableName components, final ResultSet results)
        throws SQLException {

        final RubyClass Column = getJdbcColumnClass(context);
        final boolean lookupCastType = Column.isMethodBound("cast_type", false);
        // NOTE: primary/primary= methods were removed from Column in AR 4.2
        // setPrimary = ! lookupCastType by default ... it's better than checking
        // whether primary= is bound since it might be a left over in AR-JDBC ext
        return mapColumnsResult(context, metaData, components, results, Column, lookupCastType, ! lookupCastType);
    }

    protected final RubyArray mapColumnsResult(final ThreadContext context,
        final DatabaseMetaData metaData, final TableName components, final ResultSet results,
        final RubyClass Column, final boolean lookupCastType, final boolean setPrimary)
        throws SQLException {

        final Ruby runtime = context.getRuntime();

        final Collection<String> primaryKeyNames =
            setPrimary ? getPrimaryKeyNames(metaData, components) : null;

        final RubyArray columns = RubyArray.newArray(runtime);
        final IRubyObject config = getConfig();
        while ( results.next() ) {
            final String colName = results.getString(COLUMN_NAME);
            final RubyString railsColumnName = cachedString( context, caseConvertIdentifierForRails(metaData, colName) );
            final IRubyObject defaultValue = defaultValueFromResultSet( runtime, results );
            final RubyString sqlType = RubyString.newUnicodeString( runtime, typeFromResultSet(results) );
            final RubyBoolean nullable = runtime.newBoolean( ! results.getString(IS_NULLABLE).trim().equals("NO") );
            final IRubyObject[] args;
            if ( lookupCastType ) {
                final IRubyObject castType = getAdapter().callMethod(context, "lookup_cast_type", sqlType);
                args = new IRubyObject[] {config, railsColumnName, defaultValue, castType, sqlType, nullable};
            } else {
                args = new IRubyObject[] {config, railsColumnName, defaultValue, sqlType, nullable};
            }

            IRubyObject column = Column.callMethod(context, "new", args);
            columns.append(column);

            if ( primaryKeyNames != null ) {
                final RubyBoolean primary = runtime.newBoolean( primaryKeyNames.contains(colName) );
                column.getInstanceVariables().setInstanceVariable("@primary", primary);
            }
        }
        return columns;
    }

    private static Collection<String> getPrimaryKeyNames(final DatabaseMetaData metaData,
        final TableName components) throws SQLException {
        ResultSet primaryKeys = null;
        try {
            primaryKeys = metaData.getPrimaryKeys(components.catalog, components.schema, components.name);
            final List<String> primaryKeyNames = new ArrayList<String>(4);
            while ( primaryKeys.next() ) {
                primaryKeyNames.add( primaryKeys.getString(COLUMN_NAME) );
            }
            return primaryKeyNames;
        }
        finally {
            close(primaryKeys);
        }
    }

    protected IRubyObject mapGeneratedKeys(
        final Ruby runtime, final Connection connection,
        final Statement statement) throws SQLException {
        return mapGeneratedKeys(runtime, connection, statement, null);
    }

    protected IRubyObject mapGeneratedKeys(
        final Ruby runtime, final Connection connection,
        final Statement statement, final Boolean singleResult)
        throws SQLException {
        if ( supportsGeneratedKeys(connection) ) {
            ResultSet genKeys = null;
            try {
                genKeys = statement.getGeneratedKeys();
                // drivers might report a non-result statement without keys
                // e.g. on derby with SQL: 'SET ISOLATION = SERIALIZABLE'
                if ( genKeys == null ) return runtime.getNil();
                return doMapGeneratedKeys(runtime, genKeys, singleResult);
            }
            catch (SQLFeatureNotSupportedException e) {
                return null; // statement.getGeneratedKeys()
            }
            finally { close(genKeys); }
        }
        return null; // not supported
    }

    protected final IRubyObject doMapGeneratedKeys(final Ruby runtime,
        final ResultSet genKeys, final Boolean singleResult)
        throws SQLException {

        IRubyObject firstKey = null;
        // no generated keys - e.g. INSERT statement for a table that does
        // not have and auto-generated ID column :
        boolean next = genKeys.next() && genKeys.getMetaData().getColumnCount() > 0;
        // singleResult == null - guess if only single key returned
        if ( singleResult == null || singleResult.booleanValue() ) {
            if ( next ) {
                firstKey = mapGeneratedKey(runtime, genKeys);
                if ( singleResult != null || ! genKeys.next() ) {
                    return firstKey;
                }
                next = true; // 2nd genKeys.next() returned true
            }
            else {
                /* if ( singleResult != null ) */ return runtime.getNil();
            }
        }

        final RubyArray keys = RubyArray.newArray(runtime);
        if ( firstKey != null ) keys.append(firstKey); // singleResult == null
        while ( next ) {
            keys.append( mapGeneratedKey(runtime, genKeys) );
            next = genKeys.next();
        }
        return keys;
    }

    protected IRubyObject mapGeneratedKey(final Ruby runtime, final ResultSet genKeys)
        throws SQLException {
        return RubyFixnum.newFixnum( runtime, genKeys.getLong(1) );
    }

    protected IRubyObject mapGeneratedKeysOrUpdateCount(final ThreadContext context,
        final Connection connection, final Statement statement) throws SQLException {
        final Ruby runtime = context.runtime;
        final IRubyObject key = mapGeneratedKeys(runtime, connection, statement);
        return ( key == null || key.isNil() ) ? runtime.newFixnum( statement.getUpdateCount() ) : key;
    }

    @Deprecated
    protected IRubyObject unmarshalKeysOrUpdateCount(final ThreadContext context,
        final Connection connection, final Statement statement) throws SQLException {
        return mapGeneratedKeysOrUpdateCount(context, connection, statement);
    }

    private Boolean supportsGeneratedKeys;

    protected boolean supportsGeneratedKeys(final Connection connection) throws SQLException {
        if (supportsGeneratedKeys == null) {
            synchronized(this) {
                if (supportsGeneratedKeys == null) {
                    supportsGeneratedKeys = connection.getMetaData().supportsGetGeneratedKeys();
                }
            }
        }
        return supportsGeneratedKeys.booleanValue();
    }

    protected IRubyObject mapResults(final ThreadContext context,
            final Connection connection, final Statement statement,
            final boolean downCase) throws SQLException {

        final Ruby runtime = context.runtime;
        IRubyObject result;
        ResultSet resultSet = statement.getResultSet();
        try {
            result = mapToRawResult(context, connection, resultSet, downCase);
        }
        finally { close(resultSet); }

        if ( ! statement.getMoreResults() ) return result;

        final RubyArray results = RubyArray.newArray(runtime);
        results.append(result);

        do {
            resultSet = statement.getResultSet();
            try {
                result = mapToRawResult(context, connection, resultSet, downCase);
            }
            finally { close(resultSet); }

            results.append(result);
        }
        while ( statement.getMoreResults() );

        return results;
    }

    /**
     * Converts a JDBC result set into an array (rows) of hashes (row).
     *
     * @param downCase should column names only be in lower case?
     */
    @SuppressWarnings("unchecked")
    private RubyArray mapToRawResult(final ThreadContext context,
            final Connection connection, final ResultSet resultSet,
            final boolean downCase) throws SQLException {

        final ColumnData[] columns = extractColumns(context, connection, resultSet, downCase);

        final Ruby runtime = context.runtime;
        final RubyArray results = RubyArray.newArray(runtime);
        // [ { 'col1': 1, 'col2': 2 }, { 'col1': 3, 'col2': 4 } ]
        final ResultHandler resultHandler = ResultHandler.getInstance(runtime);
        while ( resultSet.next() ) {
            results.append( resultHandler.mapRawRow(context, runtime, columns, resultSet, this) );
        }

        return results;
    }

    private IRubyObject yieldResultRows(final ThreadContext context,
            final Connection connection, final ResultSet resultSet,
            final Block block) throws SQLException {

        final ColumnData[] columns = extractColumns(context, connection, resultSet, false);

        final Ruby runtime = context.runtime;
        final IRubyObject[] blockArgs = new IRubyObject[columns.length];
        while ( resultSet.next() ) {
            for ( int i = 0; i < columns.length; i++ ) {
                final ColumnData column = columns[i];
                blockArgs[i] = jdbcToRuby(context, runtime, column.index, column.type, resultSet);
            }
            block.call( context, blockArgs );
        }

        return context.nil; // yielded result rows
    }

    /**
     * Extract columns from result set.
     * @param runtime
     * @param metaData
     * @param resultSet
     * @param downCase
     * @return columns data
     * @throws SQLException
     */
    protected ColumnData[] extractColumns(final ThreadContext context,
        final Connection connection, final ResultSet resultSet,
        final boolean downCase) throws SQLException {
        return setupColumns(context, connection, resultSet.getMetaData(), downCase);
    }

    /**
     * @deprecated use {@link #extractColumns(ThreadContext, Connection, ResultSet, boolean)}
     */
    @Deprecated
    protected ColumnData[] extractColumns(final Ruby runtime,
        final Connection connection, final ResultSet resultSet,
        final boolean downCase) throws SQLException {
        return extractColumns(runtime.getCurrentContext(), connection, resultSet, downCase);
    }

    private int retryCount = -1;

    private int getRetryCount(final ThreadContext context) {
        if ( retryCount == -1 ) {
            IRubyObject retry_count = getConfigValue(context, "retry_count");
            if ( retry_count == null || retry_count.isNil() ) return retryCount = 0;
            else retryCount = (int) retry_count.convertToInteger().getLongValue();
        }
        return retryCount;
    }

    protected <T> T withConnection(final ThreadContext context, final Callable<T> block)
        throws RaiseException {
        try {
            return withConnection(context, true, block);
        }
        catch (final SQLException e) {
            return handleException(context, e); // should never happen
        }
    }

    private <T> T withConnection(final ThreadContext context, final boolean handleException,
        final Callable<T> block) throws RaiseException, SQLException {

        Exception exception = null; int retry = 0; int i = 0;

        boolean reconnectOnRetry = true; boolean gotConnection = false;
        do {
            boolean autoCommit = true; // retry in-case getAutoCommit throws
            try {
                if ( retry > 0 ) { // we're retrying running the block
                    if ( reconnectOnRetry ) {
                        gotConnection = false;
                        debugMessage(context, "trying to re-connect using a new connection ...");
                        connectImpl(true); // force a new connection to be created
                    }
                    else {
                        debugMessage(context, "re-trying transient failure on same connection ...");
                    }
                }

                final Connection connection = getConnectionInternal(false); // getConnection()
                gotConnection = true;
                autoCommit = connection.getAutoCommit();
                return block.call(connection);
            }
            catch (final Exception e) { // SQLException or RuntimeException
                exception = e;

                if ( i == 0 ) retry = getRetryCount(context);

                if ( ! gotConnection ) { // SQLException from driver/data-source
                    reconnectOnRetry = true;
                }
                else if ( isTransient(exception) ) {
                    reconnectOnRetry = false; // continue;
                }
                else {
                    if ( ! autoCommit ) break; // do not retry if (inside) transactions

                    if ( isConnectionValid(context, getConnectionImpl()) ) {
                        break; // connection not broken yet failed (do not retry)
                    }

                    if ( ! isRecoverable(exception) ) break;

                    reconnectOnRetry = true; // retry calling block again
                }
            }
        } while ( i++ < retry ); // i == 0, retry == 1 means we should retry once

        // (retry) loop ended and we did not return ... exception != null
        if ( handleException ) {
            if ( exception instanceof RaiseException ) {
                throw (RaiseException) exception;
            }
            if ( exception instanceof SQLException ) {
                if ( ! gotConnection && exception.getCause() != null ) {
                    return handleException(context, exception.getCause()); // throws
                }
                return handleException(context, exception); // throws
            }
            return handleException(context, getCause(exception)); // throws
        }
        else {
            if ( exception instanceof SQLException ) {
                throw (SQLException) exception;
            }
            if ( exception instanceof RuntimeException ) {
                throw (RuntimeException) exception;
            }
            // won't happen - our try block only throws SQL or Runtime exceptions
            throw new RuntimeException(exception);
        }
    }

    protected boolean isTransient(final Exception exception) {
        if ( exception instanceof SQLTransientException ) return true;
        return false;
    }

    protected boolean isRecoverable(final Exception exception) {
        if ( exception instanceof SQLRecoverableException ) return true;
        return false; //exception instanceof SQLException; // pre JDBC 4.0 drivers?
    }

    private static Throwable getCause(Throwable exception) {
        Throwable cause = exception.getCause();
        while (cause != null && cause != exception) {
            // SQLException's cause might be DB specific (checked/unchecked) :
            if ( exception instanceof SQLException ) break;
            exception = cause; cause = exception.getCause();
        }
        return exception;
    }

    protected <T> T handleException(final ThreadContext context, Throwable exception)
        throws RaiseException {
        // NOTE: we shall not wrap unchecked (runtime) exceptions into AR::Error
        // if it's really a misbehavior of the driver throwing a RuntimeExcepion
        // instead of SQLException than this should be overriden for the adapter
        if ( exception instanceof RuntimeException ) {
            throw (RuntimeException) exception;
        }
        debugStackTrace(context, exception);
        throw wrapException(context, exception);
    }

    protected RaiseException wrapException(final ThreadContext context, final Throwable exception) {
        final Ruby runtime = context.runtime;
        if ( exception instanceof SQLException ) {
            return wrapException(context, (SQLException) exception, null);
        }
        if ( exception instanceof RaiseException ) {
            return (RaiseException) exception;
        }
        if ( exception instanceof RuntimeException ) {
            return RaiseException.createNativeRaiseException(runtime, exception);
        }
        // NOTE: compat - maybe makes sense or maybe not (e.g. IOException) :
        return wrapException(context, getJDBCError(runtime), exception);
    }

    public static RaiseException wrapException(final ThreadContext context,
        final RubyClass errorClass, final Throwable exception) {
        return wrapException(context, errorClass, exception, exception.toString());
    }

    public static RaiseException wrapException(final ThreadContext context,
        final RubyClass errorClass, final Throwable exception, final String message) {
        final RaiseException error = new RaiseException(context.runtime, errorClass, message, true);
        error.initCause(exception);
        return error;
    }

    protected RaiseException wrapException(final ThreadContext context, final SQLException exception, String message) {
        return wrapSQLException(context, exception, message);
    }

    private static RaiseException wrapSQLException(final ThreadContext context,
        final SQLException exception, String message) {
        final Ruby runtime = context.runtime;
        if ( message == null ) {
            message = SQLException.class == exception.getClass() ?
                exception.getMessage() : exception.toString(); // useful to easily see type on Ruby side
        }
        final RaiseException raise = wrapException(context, getJDBCError(runtime), exception, message);
        final RubyException error = raise.getException(); // assuming JDBCError internals :
        error.setInstanceVariable("@jdbc_exception", JavaEmbedUtils.javaToRuby(runtime, exception));
        return raise;
    }

    private IRubyObject convertJavaToRuby(final Object object) {
        return JavaUtil.convertJavaToRuby( getRuntime(), object );
    }

    /**
     * Some databases support schemas and others do not.
     * For ones which do this method should return true, aiding in decisions regarding schema vs database determination.
     */
    protected boolean databaseSupportsSchemas() {
        return false;
    }

    private static final byte[] SELECT = new byte[] { 's','e','l','e','c','t' };
    private static final byte[] WITH = new byte[] { 'w','i','t','h' };
    private static final byte[] SHOW = new byte[] { 's','h','o','w' };
    private static final byte[] CALL = new byte[]{ 'c','a','l','l' };

    @JRubyMethod(name = "select?", required = 1, meta = true, frame = false)
    public static RubyBoolean select_p(final ThreadContext context,
        final IRubyObject self, final IRubyObject sql) {
        return context.runtime.newBoolean( isSelect(sql.asString()) );
    }

    private static boolean isSelect(final RubyString sql) {
        final ByteList sqlBytes = sql.getByteList();
        return startsWithIgnoreCase(sqlBytes, SELECT) ||
               startsWithIgnoreCase(sqlBytes, WITH) ||
               startsWithIgnoreCase(sqlBytes, SHOW) ||
               startsWithIgnoreCase(sqlBytes, CALL);
    }

    private static final byte[] INSERT = new byte[] { 'i','n','s','e','r','t' };

    @JRubyMethod(name = "insert?", required = 1, meta = true, frame = false)
    public static RubyBoolean insert_p(final ThreadContext context,
        final IRubyObject self, final IRubyObject sql) {
        final ByteList sqlBytes = sql.asString().getByteList();
        return context.runtime.newBoolean( startsWithIgnoreCase(sqlBytes, INSERT) );
    }

    protected static boolean startsWithIgnoreCase(final ByteList bytes, final byte[] start) {
        return StringHelper.startsWithIgnoreCase(bytes, start);
    }

    /**
     * JDBC connection helper that handles mapping results to
     * <code>ActiveRecord::Result</code> (available since AR-3.1).
     *
     * @see #populateFromResultSet(ThreadContext, Ruby, List, ResultSet, RubyJdbcConnection.ColumnData[])
     * @author kares
     */
    protected static class ResultHandler {

        //protected static volatile Boolean USE_RESULT;

        // AR-3.2 : initialize(columns, rows)
        // AR-4.0 : initialize(columns, rows, column_types = {})
        protected static Boolean INIT_COLUMN_TYPES = Boolean.FALSE;

        //protected static Boolean FORCE_HASH_ROWS = Boolean.FALSE;

        private static volatile ResultHandler instance;

        public static ResultHandler getInstance(final Ruby runtime) {
            ResultHandler instance = ResultHandler.instance;
            if ( instance == null ) {
                synchronized(ResultHandler.class) {
                    if ( ( instance = ResultHandler.instance ) == null ) { // fine to initialize twice
                        final RubyClass result = getResult(runtime);
                        if ( result != null ) {
                            //USE_RESULT = true;
                            setInstance( instance = new ResultHandler(runtime) );
                        }
                        else {
                            //USE_RESULT = false;
                            setInstance( instance = new RawResultHandler(runtime) );
                        }
                    }
                }
            }
            return instance;
        }

        protected static synchronized void setInstance(final ResultHandler instance) {
            ResultHandler.instance = instance;
        }

        protected ResultHandler(final Ruby runtime) {
            // no-op
        }

        public IRubyObject mapRow(final ThreadContext context, final Ruby runtime,
            final ColumnData[] columns, final ResultSet resultSet,
            final RubyJdbcConnection connection) throws SQLException {
            // maps a AR::Result row
            final RubyArray row = RubyArray.newArray(runtime, columns.length);

            for ( int i = 0; i < columns.length; i++ ) {
                final ColumnData column = columns[i];
                row.append( connection.jdbcToRuby(context, runtime, column.index, column.type, resultSet) );
            }

            return row;
        }

        public IRubyObject newResult(final ThreadContext context, final Ruby runtime,
            final ColumnData[] columns, final IRubyObject rows) { // rows array
            // ActiveRecord::Result.new(columns, rows)
            final RubyClass result = getResult(runtime);
            return result.callMethod( context, "new", initArgs(context, runtime, columns, rows), Block.NULL_BLOCK );
        }

        final IRubyObject mapRawRow(final ThreadContext context, final Ruby runtime,
            final ColumnData[] columns, final ResultSet resultSet,
            final RubyJdbcConnection connection) throws SQLException {

            final RubyHash row = RubyHash.newHash(runtime);

            for ( int i = 0; i < columns.length; i++ ) {
                final ColumnData column = columns[i];
                row.op_aset( context, column.getName(context),
                    connection.jdbcToRuby(context, runtime, column.index, column.type, resultSet)
                );
            }

            return row;
        }

        private static IRubyObject[] initArgs(final ThreadContext context,
            final Ruby runtime, final ColumnData[] columns, final IRubyObject rows) {

            final IRubyObject[] args;

            final RubyArray cols = RubyArray.newArray(runtime, columns.length);

            if ( INIT_COLUMN_TYPES ) { // NOTE: NOT IMPLEMENTED
                for ( int i = 0; i < columns.length; i++ ) {
                    cols.append( columns[i].getName(context) );
                }
                args = new IRubyObject[] { cols, rows };
            }
            else {
                for ( int i = 0; i < columns.length; i++ ) {
                    cols.append( columns[i].getName(context) );
                }
                args = new IRubyObject[] { cols, rows };
            }
            return args;
        }

    }

    private static class RawResultHandler extends ResultHandler {

        protected RawResultHandler(final Ruby runtime) {
            super(runtime);
        }

        @Override
        public IRubyObject mapRow(final ThreadContext context, final Ruby runtime,
            final ColumnData[] columns, final ResultSet resultSet,
            final RubyJdbcConnection connection) throws SQLException {
            return mapRawRow(context, runtime, columns, resultSet, connection);
        }

        @Override
        public IRubyObject newResult(final ThreadContext context, final Ruby runtime,
            final ColumnData[] columns, final IRubyObject rows) { // rows array
            return rows; // contains { 'col1' => 1, ... } Hash-es
        }

    }

    protected static final class TableName {

        public final String catalog, schema, name;

        public TableName(String catalog, String schema, String table) {
            this.catalog = catalog;
            this.schema = schema;
            this.name = table;
        }

        @Override
        public String toString() {
            return getClass().getName() +
            "{catalog=" + catalog + ",schema=" + schema + ",name=" + name + "}";
        }

    }

    /**
     * Extract the table name components for the given name e.g. "mycat.sys.entries"
     *
     * @param connection
     * @param catalog (optional) catalog to use if table name does not contain
     *                 the catalog prefix
     * @param schema (optional) schema to use if table name does not have one
     * @param tableName the table name
     * @return (parsed) table name
     *
     * @throws IllegalArgumentException for invalid table name format
     * @throws SQLException
     */
    protected TableName extractTableName(
            final Connection connection, String catalog, String schema,
            final String tableName) throws IllegalArgumentException, SQLException {

        final String[] nameParts = tableName.split("\\.");
        if ( nameParts.length > 3 ) {
            throw new IllegalArgumentException("table name: " + tableName + " should not contain more than 2 '.'");
        }

        String name = tableName;

        if ( nameParts.length == 2 ) {
            schema = nameParts[0];
            name = nameParts[1];
        }
        else if ( nameParts.length == 3 ) {
            catalog = nameParts[0];
            schema = nameParts[1];
            name = nameParts[2];
        }

        if ( schema != null ) {
            schema = caseConvertIdentifierForJdbc(connection, schema);
        }
        name = caseConvertIdentifierForJdbc(connection, name);

        if ( schema != null && ! databaseSupportsSchemas() ) {
            catalog = schema;
        }
        if ( catalog == null ) catalog = connection.getCatalog();

        return new TableName(catalog, schema, name);
    }

    protected final TableName extractTableName(
            final Connection connection, final String schema,
            final String tableName) throws IllegalArgumentException, SQLException {
        return extractTableName(connection, null, schema, tableName);
    }

    private static final StringCache STRING_CACHE = new StringCache();

    protected static RubyString cachedString(final ThreadContext context, final String str) {
        return STRING_CACHE.get(context, str);
    }

    protected static final class ColumnData {

        @Deprecated
        public RubyString name;
        public final int index;
        public final int type;

        private final String label;

        @Deprecated
        public ColumnData(RubyString name, int type, int idx) {
            this.name = name;
            this.type = type;
            this.index = idx;

            this.label = name.toString();
        }

        public ColumnData(String label, int type, int idx) {
            this.label = label;
            this.type = type;
            this.index = idx;
        }

        // NOTE: meant temporary for others to update from accesing name
        ColumnData(ThreadContext context, String label, int type, int idx) {
            this(label, type, idx);
            name = cachedString(context, label);
        }

        public String getName() {
            return label;
        }

        RubyString getName(final ThreadContext context) {
            if ( name != null ) return name;
            return name = cachedString(context, label);
        }

        @Override
        public String toString() {
            return "'" + label + "'i" + index + "t" + type + "";
        }

    }

    private ColumnData[] setupColumns(
            final ThreadContext context,
            final Connection connection,
            final ResultSetMetaData resultMetaData,
            final boolean downCase) throws SQLException {

        final int columnCount = resultMetaData.getColumnCount();
        final ColumnData[] columns = new ColumnData[columnCount];

        for ( int i = 1; i <= columnCount; i++ ) { // metadata is one-based
            String name = resultMetaData.getColumnLabel(i);
            if ( downCase ) {
                name = name.toLowerCase();
            } else {
                name = caseConvertIdentifierForRails(connection, name);
            }
            final int columnType = resultMetaData.getColumnType(i);
            columns[i - 1] = new ColumnData(context, name, columnType, i);
        }

        return columns;
    }

    // JDBC API Helpers :

    protected static void close(final Connection connection) {
        if ( connection != null ) {
            try { connection.close(); }
            catch (final Exception e) { /* NOOP */ }
        }
    }

    public static void close(final ResultSet resultSet) {
        if (resultSet != null) {
            try { resultSet.close(); }
            catch (final Exception e) { /* NOOP */ }
        }
    }

    public static void close(final Statement statement) {
        if (statement != null) {
            try { statement.close(); }
            catch (final Exception e) { /* NOOP */ }
        }
    }

    // DEBUG-ing helpers :

    private static boolean debug = Boolean.getBoolean("arjdbc.debug");

    public static boolean isDebug() { return debug; }

    public static boolean isDebug(final Ruby runtime) {
        return debug || ( runtime != null && runtime.isDebug() );
    }

    public static void setDebug(boolean debug) {
        RubyJdbcConnection.debug = debug;
    }

    public static void debugMessage(final String msg) {
        if ( isDebug() ) System.out.println(msg);
    }

    public static void debugMessage(final ThreadContext context, final String msg) {
        if ( debug || ( context != null && context.runtime.isDebug() ) ) {
            final PrintStream out = context != null ? context.runtime.getOut() : System.out;
            out.println(msg);
        }
    }

    public static void debugMessage(final Ruby runtime, final Object msg) {
        if ( isDebug(runtime) ) {
            final PrintStream out = runtime != null ? runtime.getOut() : System.out;
            out.println("ArJdbc: " + msg);
        }
    }

    public static void debugMessage(final Ruby runtime, final String msg, final Object e) {
        if ( isDebug(runtime) ) {
            final PrintStream out = runtime != null ? runtime.getOut() : System.out;
            out.println("ArJdbc: " + msg + e);
        }
    }

    protected static void debugErrorSQL(final ThreadContext context, final String sql) {
        if ( debug || ( context != null && context.runtime.isDebug() ) ) {
            final PrintStream out = context != null ? context.runtime.getOut() : System.out;
            out.println("Error SQL: '" + sql + "'");
        }
    }

    // disables full (Java) traces to be printed while DEBUG is on
    private static final Boolean debugStackTrace;
    static {
        String debugTrace = SafePropertyAccessor.getProperty("arjdbc.debug.trace");
        debugStackTrace = debugTrace == null ? null : Boolean.parseBoolean(debugTrace);
    }

    public static void debugStackTrace(final ThreadContext context, final Throwable e) {
        if ( debug || ( context != null && context.runtime.isDebug() ) ) {
            final PrintStream out = context != null ? context.runtime.getOut() : System.out;
            if ( debugStackTrace == null || debugStackTrace.booleanValue() ) {
                e.printStackTrace(out);
            }
            else {
                out.println(e);
            }
        }
    }

    protected void warn(final ThreadContext context, final String message) {
        arjdbc.ArJdbcModule.warn(context, message);
    }

    private static boolean driverUsedLogged;

    private void logDriverUsed(final Connection connection) {
        if ( isDebug() ) {
            if ( driverUsedLogged ) return;
            driverUsedLogged = true;
            try {
                final DatabaseMetaData meta = connection.getMetaData();
                debugMessage(getRuntime(), "using driver " + meta.getDriverVersion());
            }
            catch (SQLException e) {
                debugMessage(getRuntime(), "failed to log driver ", e);
            }
        }
    }

    /*
    protected static IRubyObject raise(final ThreadContext context, final RubyClass error, final String message) {
        return raise(context, error, message, null);
    }

    protected static IRubyObject raise(final ThreadContext context, final RubyClass error, final String message, final Throwable cause) {
        final Ruby runtime = context.runtime;
        final IRubyObject[] args;
        if ( message != null ) {
            args = new IRubyObject[] { error, runtime.newString(message) };
        }
        else {
            args = new IRubyObject[] { error };
        }
        return RubyKernel.raise(context, runtime.getKernel(), args, Block.NULL_BLOCK); // throws
    } */

    private static RubyArray createCallerBacktrace(final ThreadContext context) {
        final Ruby runtime = context.runtime;
        runtime.incrementCallerCount();

        Method gatherCallerBacktrace; RubyStackTraceElement[] trace;
        try {
            gatherCallerBacktrace = context.getClass().getMethod("gatherCallerBacktrace");
            trace = (RubyStackTraceElement[]) gatherCallerBacktrace.invoke(context); // 1.6.8
        }
        catch (NoSuchMethodException ignore) {
            try {
                gatherCallerBacktrace = context.getClass().getMethod("gatherCallerBacktrace", Integer.TYPE);
                trace = (RubyStackTraceElement[]) gatherCallerBacktrace.invoke(context, 0); // 1.7.4
            }
            catch (NoSuchMethodException e) { throw new RuntimeException(e); }
            catch (IllegalAccessException e) { throw new RuntimeException(e); }
            catch (InvocationTargetException e) { throw new RuntimeException(e.getTargetException()); }
        }
        catch (IllegalAccessException e) { throw new RuntimeException(e); }
        catch (InvocationTargetException e) { throw new RuntimeException(e.getTargetException()); }
        // RubyStackTraceElement[] trace = context.gatherCallerBacktrace(level);

        final RubyArray backtrace = runtime.newArray(trace.length);
        final StringBuilder line = new StringBuilder(32);
        for (int i = 0; i < trace.length; i++) {
            RubyStackTraceElement element = trace[i];
            line.setLength(0);
            line.append(element.getFileName()).append(':').
                 append(element.getLineNumber()).append(":in `").
                 append(element.getMethodName()).append('\'');
            backtrace.append( RubyString.newString(runtime, line.toString() ) );
        }
        return backtrace;
    }

}<|MERGE_RESOLUTION|>--- conflicted
+++ resolved
@@ -3376,22 +3376,15 @@
         if ( connection == null ) return false;
         Statement statement = null;
         try {
-<<<<<<< HEAD
-            final String aliveSQL = getAliveSQL(context);
+            final RubyString aliveSQL = getAliveSQL(context);
+            final RubyInteger aliveTimeout = getAliveTimeout(context);
             if ( aliveSQL != null ) { // expect a SELECT/CALL SQL statement
                 statement = createStatement(context, connection);
-                statement.execute( aliveSQL );
-=======
-            final RubyString aliveSQL = getAliveSQL(context);
-            final RubyInteger aliveTimeout = getAliveTimeout(context);
-            if ( aliveSQL != null && isSelect(aliveSQL) ) {
-                // expect a SELECT/CALL SQL statement
-                statement = createStatement(context, connection);
+                statement.execute( aliveSQL.toString() );
                 if (aliveTimeout != null) {
                     statement.setQueryTimeout((int) aliveTimeout.getLongValue()); // 0 - no timeout
                 }
                 statement.execute( aliveSQL.toString() );
->>>>>>> 2e417414
                 return true; // connection alive
             }
             else { // alive_sql nil (or not a statement we can execute)
@@ -3414,28 +3407,17 @@
         finally { close(statement); }
     }
 
-<<<<<<< HEAD
-    private static final String NIL_ALIVE_SQL = new String(); // no set value marker
-
-    private transient String aliveSQL = null;
-
-    private String getAliveSQL(final ThreadContext context) {
-        if ( aliveSQL == null ) {
-            final IRubyObject alive_sql = getConfigValue(context, "connection_alive_sql");
-            aliveSQL = ( alive_sql == null || alive_sql.isNil() ) ?
-                    NIL_ALIVE_SQL : alive_sql.asString().toString();
-        }
-        return aliveSQL == (Object) NIL_ALIVE_SQL ? null : aliveSQL;
-    }
-
-    private boolean tableExists(final ThreadContext context,
-=======
+    private transient IRubyObject aliveSQL = null;
+
     /**
      * internal API do not depend on it
      */
     protected final RubyString getAliveSQL(final ThreadContext context) {
-        final IRubyObject alive_sql = getConfigValue(context, "connection_alive_sql");
-        return alive_sql.isNil() ? null : alive_sql.convertToString();
+        if ( aliveSQL == null ) {
+            final IRubyObject alive_sql = getConfigValue(context, "connection_alive_sql");
+            aliveSQL = alive_sql == null ? context.nil : alive_sql.convertToString();
+        }
+        return aliveSQL.isNil() ? null : (RubyString) aliveSQL;
     }
 
     /**
@@ -3446,8 +3428,7 @@
         return timeout.isNil() ? null : timeout.convertToInteger("to_i");
     }
 
-    private boolean tableExists(final Ruby runtime,
->>>>>>> 2e417414
+    private boolean tableExists(final ThreadContext context,
         final Connection connection, final TableName tableName) throws SQLException {
         final IRubyObject matchedTables =
             matchTables(context.runtime, connection, tableName.catalog, tableName.schema, tableName.name, getTableTypes(), true);
