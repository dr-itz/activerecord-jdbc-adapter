module ArJdbc
<<<<<<< HEAD
  VERSION = '51.2'
=======
  VERSION = '50.3'
>>>>>>> 0a6f6d34
end<|MERGE_RESOLUTION|>--- conflicted
+++ resolved
@@ -1,7 +1,3 @@
 module ArJdbc
-<<<<<<< HEAD
-  VERSION = '51.2'
-=======
-  VERSION = '50.3'
->>>>>>> 0a6f6d34
+  VERSION = '51.3'
 end