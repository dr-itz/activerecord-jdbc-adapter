--- conflicted
+++ resolved
@@ -1,12 +1,3 @@
 module ArJdbc
-<<<<<<< HEAD
-  VERSION = "51.0"
-  # @deprecated
-  module Version
-    # @private 1.2.x compatibility
-    VERSION = ArJdbc::VERSION
-  end
-=======
-  VERSION = '50.0'
->>>>>>> 91e9bc72
+  VERSION = '51.0'
 end