module ArJdbc
<<<<<<< HEAD
  VERSION = '51.4'
=======
  VERSION = '50.5'
>>>>>>> 72c6f645
end<|MERGE_RESOLUTION|>--- conflicted
+++ resolved
@@ -1,7 +1,3 @@
 module ArJdbc
-<<<<<<< HEAD
-  VERSION = '51.4'
-=======
-  VERSION = '50.5'
->>>>>>> 72c6f645
+  VERSION = '51.5'
 end