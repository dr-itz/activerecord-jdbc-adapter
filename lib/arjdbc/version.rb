module ArJdbc
<<<<<<< HEAD
  VERSION = '52.0'
=======
  VERSION = '51.2'
>>>>>>> abb08b15
end<|MERGE_RESOLUTION|>--- conflicted
+++ resolved
@@ -1,7 +1,3 @@
 module ArJdbc
-<<<<<<< HEAD
-  VERSION = '52.0'
-=======
-  VERSION = '51.2'
->>>>>>> abb08b15
+  VERSION = '52.1'
 end