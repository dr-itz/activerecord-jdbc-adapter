module ArJdbc
<<<<<<< HEAD
  VERSION = '60.0.rc1'
=======
  VERSION = '52.3'
>>>>>>> b831591c
end<|MERGE_RESOLUTION|>--- conflicted
+++ resolved
@@ -1,7 +1,3 @@
 module ArJdbc
-<<<<<<< HEAD
-  VERSION = '60.0.rc1'
-=======
-  VERSION = '52.3'
->>>>>>> b831591c
+  VERSION = '60.0.rc2'
 end