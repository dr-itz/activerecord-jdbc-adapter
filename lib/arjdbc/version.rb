module ArJdbc
<<<<<<< HEAD
  VERSION = '51.5'
=======
  VERSION = '50.6'
>>>>>>> 1335c335
end<|MERGE_RESOLUTION|>--- conflicted
+++ resolved
@@ -1,7 +1,3 @@
 module ArJdbc
-<<<<<<< HEAD
-  VERSION = '51.5'
-=======
-  VERSION = '50.6'
->>>>>>> 1335c335
+  VERSION = '51.6'
 end