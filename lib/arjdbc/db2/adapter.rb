# NOTE: file contains code adapted from **ruby-ibmdb** adapter, license follows
=begin
Copyright (c) 2006 - 2015 IBM Corporation

Permission is hereby granted, free of charge, to any person obtaining
a copy of this software and associated documentation files (the
"Software"), to deal in the Software without restriction, including
without limitation the rights to use, copy, modify, merge, publish,
distribute, sublicense, and/or sell copies of the Software, and to
permit persons to whom the Software is furnished to do so, subject to
the following conditions:

The above copyright notice and this permission notice shall be
included in all copies or substantial portions of the Software.

THE SOFTWARE IS PROVIDED "AS IS", WITHOUT WARRANTY OF ANY KIND,
EXPRESS OR IMPLIED, INCLUDING BUT NOT LIMITED TO THE WARRANTIES OF
MERCHANTABILITY, FITNESS FOR A PARTICULAR PURPOSE AND
NONINFRINGEMENT. IN NO EVENT SHALL THE AUTHORS OR COPYRIGHT HOLDERS BE
LIABLE FOR ANY CLAIM, DAMAGES OR OTHER LIABILITY, WHETHER IN AN ACTION
OF CONTRACT, TORT OR OTHERWISE, ARISING FROM, OUT OF OR IN CONNECTION
WITH THE SOFTWARE OR THE USE OR OTHER DEALINGS IN THE SOFTWARE.
=end

ArJdbc.load_java_part :DB2

require 'arjdbc/db2/column'

module ArJdbc
  # @note This adapter doesn't support explain `config.active_record.auto_explain_threshold_in_seconds` should be commented (Rails < 4.0)
  module DB2


    module ActiveRecord::ConnectionAdapters

      remove_const(:DB2Adapter) if const_defined?(:DB2Adapter)

      class DB2Adapter < JdbcAdapter

        include ArJdbc::DB2
        include ArJdbc::DB2::Column

        # AR 5.2 Fix
        def initialize(connection, logger = nil, connection_parameters = nil, config = {})
          super(connection, logger, config) # configure_connection happens in super
        end

        def jdbc_connection_class(spec)
          ArJdbc::DB2.jdbc_connection_class
        end

        def data_source_sql(name = nil, type: nil)
          scope = quoted_scope(name, type: type)

          sql = if scope[:type] == "'T'"
                  "select table_name from sysibm.tables".dup
                else
                  "select table_name from sysibm.views".dup
                end

          wheres = []

          wheres << " table_type = #{scope[:type]}" if scope[:type]
          wheres << " table_schema = #{scope[:schema]}" if scope[:schema]
          wheres << " UPPER(table_name) = UPPER(#{scope[:name]})" if scope[:name]

          if wheres.present?
            sql << ' WHERE '
            sql << wheres.join(' AND ')
          end
          sql
        end

        def quoted_scope(name = nil, type: nil)
          type = \
              case type
              when "BASE TABLE"
                "'T'"
              when "VIEW"
                "'V'"
              end
          scope = {}
          scope[:name] = quote(name) if name
          scope[:type] = type if type
          scope[:schema] = quote(scope[:schema] || schema)
          scope
        end

      end
    end

    # @private
    def self.extended(adapter); initialize!; end

    # @private
    @@_initialized = nil

    # @private
    def self.initialize!
      return if @@_initialized; @@_initialized = true

      require 'arjdbc/util/serialized_attributes'
      Util::SerializedAttributes.setup /blob|clob/i, 'after_save_with_db2_lob'
    end

    # @see ActiveRecord::ConnectionAdapters::JdbcAdapter#jdbc_connection_class
    def self.jdbc_connection_class
      ::ActiveRecord::ConnectionAdapters::DB2JdbcConnection
    end

    # @see ActiveRecord::ConnectionAdapters::JdbcAdapter#jdbc_column_class
    def jdbc_column_class
      ::ActiveRecord::ConnectionAdapters::DB2Column
    end

    # @private
    @@emulate_booleans = true

    # Boolean emulation can be disabled using :
    #
    #   ArJdbc::DB2.emulate_booleans = false
    #
    def self.emulate_booleans?; @@emulate_booleans; end
    # @deprecated Use {#emulate_booleans?} instead.
    def self.emulate_booleans; @@emulate_booleans; end
    # @see #emulate_booleans?
    def self.emulate_booleans=(emulate); @@emulate_booleans = emulate; end

    # @private
    @@update_lob_values = true

    # Updating records with LOB values (binary/text columns) in a separate
    # statement can be disabled using :
    #
    #   ArJdbc::DB2.update_lob_values = false
    #
    # @note This only applies when prepared statements are not used.
    def self.update_lob_values?; @@update_lob_values; end
    # @see #update_lob_values?
    def self.update_lob_values=(update); @@update_lob_values = update; end

    # @see #update_lob_values?
    # @see ArJdbc::Util::SerializedAttributes#update_lob_columns
    def update_lob_value?(value, column = nil)
      DB2.update_lob_values? && ! prepared_statements? # && value
    end

    # @see #quote
    # @private
    BLOB_VALUE_MARKER = "BLOB('')"
    # @see #quote
    # @private
    CLOB_VALUE_MARKER = "''"

    def configure_connection
      schema = self.schema
      set_schema(schema) if schema && schema != config[:username]
    end

    ADAPTER_NAME = 'DB2'.freeze

    def adapter_name
      ADAPTER_NAME
    end

    NATIVE_DATABASE_TYPES = {
      :string     => { :name => "varchar", :limit => 255 },
      :integer    => { :name => "integer" },
      :bigint     => { :name => 'bigint' },
      :float      => { :name => "real" }, # :limit => 24
      :double     => { :name => "double" }, # :limit => 53
      :text       => { :name => "clob" },
      :binary     => { :name => "blob" },
      :xml        => { :name => "xml" },
      :decimal    => { :name => "decimal" }, # :limit => 31
      :char       => { :name => "char" }, # :limit => 254
      :date       => { :name => "date" },
      :datetime   => { :name => "timestamp" },
      :timestamp  => { :name => "timestamp" },
      :time       => { :name => "time" },
      :boolean    => { :name => "smallint" }, # no native boolean type
      #:rowid      => { :name => "rowid" }, # rowid is a supported datatype on z/OS and i/5
      #:serial     => { :name => "serial" }, # supported datatype on Informix Dynamic Server
      #:graphic    => { :name => "graphic", :limit => 1 }, # :limit => 127
    }

    # @override
    def initialize_type_map(m)
      register_class_with_limit m, %r(boolean)i,   ActiveRecord::Type::Boolean
      register_class_with_limit m, %r(char)i,      ActiveRecord::Type::String
      register_class_with_limit m, %r(binary)i,    ActiveRecord::Type::Binary
      register_class_with_limit m, %r(text)i,      ActiveRecord::Type::Text
      register_class_with_limit m, %r(date)i,      ActiveRecord::Type::Date
      register_class_with_limit m, %r(time)i,      ActiveRecord::Type::Time
      register_class_with_limit m, %r(datetime)i,  ActiveRecord::Type::DateTime
      register_class_with_limit m, %r(float)i,     ActiveRecord::Type::Float
      register_class_with_limit m, %r(int)i,       ActiveRecord::Type::Integer

      m.alias_type %r(blob)i,      'binary'
      m.alias_type %r(clob)i,      'text'
      m.alias_type %r(timestamp)i, 'datetime'
      m.alias_type %r(numeric)i,   'decimal'
      m.alias_type %r(number)i,    'decimal'
      m.alias_type %r(double)i,    'float'
      m.alias_type %r(real)i,      'float'

      m.register_type(%r(decimal)i) do |sql_type|
        scale = extract_scale(sql_type)
        precision = extract_precision(sql_type)
        limit = extract_limit(sql_type)
        if scale == 0
          ActiveRecord::Type::BigInteger.new(:precision => precision, :limit => limit)
        else
          ActiveRecord::Type::Decimal.new(:precision => precision, :scale => scale)
        end
      end

      m.alias_type %r(for bit data)i,  'binary'
      m.alias_type %r(smallint)i,      'boolean'
      m.alias_type %r(serial)i,        'int'
      m.alias_type %r(decfloat)i,      'decimal'
      #m.alias_type %r(real)i,          'decimal'
      m.alias_type %r(graphic)i,       'binary'
      m.alias_type %r(rowid)i,         'int'

      m.register_type(%r(smallint)i) do
        if DB2.emulate_booleans?
          ActiveRecord::Type::Boolean.new
        else
          ActiveRecord::Type::Integer.new(:limit => 1)
        end
      end

      m.register_type %r(xml)i, XmlType.new
    end if AR42

    # @private
    class XmlType < ActiveRecord::Type::String
      def type; :xml end

      def type_cast_for_database(value)
        return unless value
        Data.new(super)
      end

      class Data
        def initialize(value)
          @value = value
        end
        def to_s; @value end
      end
    end if AR42

    # @override
    def reset_column_information
      initialize_type_map(type_map)
    end if AR42

    # @override
    def native_database_types
      # NOTE: currently merging with what JDBC gives us since there's a lot
      # of DB2-like stuff we could be connecting e.g. "classic", Z/OS etc.
      # types = super
      types = super.merge(NATIVE_DATABASE_TYPES)
      types
    end

    # @private
    class TableDefinition < ::ActiveRecord::ConnectionAdapters::TableDefinition

      def xml(*args)
        options = args.extract_options!
        column(args[0], 'xml', options)
      end

      # IBM DB adapter (MRI) compatibility :

      # @private
      # @deprecated
      def double(*args)
        options = args.extract_options!
        column(args[0], 'double', options)
      end

      # @private
      def decfloat(*args)
        options = args.extract_options!
        column(args[0], 'decfloat', options)
      end

      def graphic(*args)
        options = args.extract_options!
        column(args[0], 'graphic', options)
      end

      # @private
      # @deprecated
      def vargraphic(*args)
        options = args.extract_options!
        column(args[0], 'vargraphic', options)
      end

      # @private
      # @deprecated
      def bigint(*args)
        options = args.extract_options!
        column(args[0], 'bigint', options)
      end

      def char(*args)
        options = args.extract_options!
        column(args[0], 'char', options)
      end
      # alias_method :character, :char

    end

    def table_definition(*args)
      new_table_definition(TableDefinition, *args)
    end

    def prefetch_primary_key?(table_name = nil)
      # TRUE if the table has no identity column
      names = table_name.upcase.split(".")
      sql = "SELECT 1 FROM SYSCAT.COLUMNS WHERE IDENTITY = 'Y' "
      sql << "AND TABSCHEMA = '#{names.first}' " if names.size == 2
      sql << "AND TABNAME = '#{names.last}'"
      select_one(sql).nil?
    end

    def next_sequence_value(sequence_name)
      select_value("SELECT NEXT VALUE FOR #{sequence_name} FROM sysibm.sysdummy1")
    end

    def create_table(name, options = {}, &block)
      if zos?
        zos_create_table(name, options, &block)
      else
        super
      end
    end

    def zos_create_table(name, options = {})
      table_definition = new_table_definition TableDefinition, name, options[:temporary], options[:options], options[:as]

      unless options[:id] == false
        table_definition.primary_key(options[:primary_key] || primary_key(name))
      end

      yield table_definition if block_given?

      # Clobs in DB2 Host have to be created after the Table with an auxiliary Table.
      clob_columns = []
      table_definition.columns.delete_if do |column|
        if column.type && column.type.to_sym == :text
          clob_columns << column; true
        end
      end

      drop_table(name, options) if options[:force] && table_exists?(name)

      create_sql = "CREATE#{' TEMPORARY' if options[:temporary]} TABLE "
      create_sql << "#{quote_table_name(name)} ("
      create_sql << table_definition.to_sql
      create_sql << ") #{options[:options]}"
      if @config[:database] && @config[:tablespace]
        create_sql << " IN #{@config[:database]}.#{@config[:tablespace]}"
      end

      execute create_sql

      # Table definition is complete only when a unique index is created on the primary_key column for DB2 V8 on zOS
      # create index on id column if options[:id] is nil or id ==true
      # else check if options[:primary_key]is not nil then create an unique index on that column
      # TODO someone on Z/OS should test this out - also not needed for V9 ?
      #primary_column = options[:id] == true ? 'id' : options[:primary_key]
      #add_index(name, (primary_column || 'id').to_s, :unique => true)

      clob_columns.each do |clob_column|
        column_name = clob_column.name.to_s
        execute "ALTER TABLE #{name} ADD COLUMN #{column_name} clob"
        clob_table_name = "#{name}_#{column_name}_CD_"
        if @config[:database] && @config[:lob_tablespaces]
          in_lob_table_space = " IN #{@config[:database]}.#{@config[:lob_tablespaces][name.split(".")[1]]}"
        end
        execute "CREATE AUXILIARY TABLE #{clob_table_name} #{in_lob_table_space} STORES #{name} COLUMN #{column_name}"
        execute "CREATE UNIQUE INDEX #{clob_table_name} ON #{clob_table_name};"
      end
    end
    private :zos_create_table

    def pk_and_sequence_for(table)
      # In JDBC/DB2 side, only upcase names of table and column are handled.
      keys = super(table.upcase)
      if keys && keys[0]
        # In ActiveRecord side, only downcase names of table and column are handled.
        keys[0] = keys[0].downcase
      end
      keys
    end

    # Properly quotes the various data types.
    # @param value contains the data
    # @override
    def quote(value)
      return value if sql_literal?(value)
<<<<<<< HEAD

=======
>>>>>>> 54750df5
      super
    end

    # @override
    def quoted_date(value)
      if value.acts_like?(:time) && value.respond_to?(:usec)
        usec = sprintf("%06d", value.usec)
        value = ::ActiveRecord::Base.default_timezone == :utc ? value.getutc : value.getlocal
        "#{value.strftime("%Y-%m-%d %H:%M:%S")}.#{usec}"
      else
        super
      end
    end if ::ActiveRecord::VERSION::MAJOR >= 3

    def quote_time(value)
      value = ::ActiveRecord::Base.default_timezone == :utc ? value.getutc : value.getlocal
      # AS400 doesn't support date in time column
      "'#{value.strftime("%H:%M:%S")}'"
    end

    def quote_column_name(column_name)
      column_name.to_s
    end

    def modify_types(types)
      super(types)
      types[:primary_key] = 'int not null generated by default as identity (start with 1) primary key'
      types[:string][:limit] = 255
      types[:integer][:limit] = nil
      types[:boolean] = {:name => "decimal(1)"}
      types
    end

    def type_to_sql(type, limit: nil, precision: nil, scale: nil, **)
      limit = nil if type.to_sym == :integer
      super
    end

    # @private
    VALUES_DEFAULT = 'VALUES ( DEFAULT )' # NOTE: Arel::Visitors::DB2 uses this

    # @override
    def empty_insert_statement_value
      VALUES_DEFAULT # won't work as DB2 needs to know the column count
    end

    def add_column(table_name, column_name, type, options = {})
      # The keyword COLUMN allows to use reserved names for columns (ex: date)
      add_column_sql = "ALTER TABLE #{quote_table_name(table_name)} ADD COLUMN #{quote_column_name(column_name)} #{type_to_sql(type, options)}"
      add_column_options!(add_column_sql, options)
      execute(add_column_sql)
    end

    def add_column_options!(sql, options)
      # handle case of defaults for CLOB columns,
      # which might get incorrect if we write LOBs in the after_save callback
      if options_include_default?(options)
        column = options[:column]
        if column && column.type == :text
          sql << " DEFAULT #{quote(options.delete(:default))}"
        end
        if column && column.type == :binary
          # quoting required for the default value of a column :
          value = options.delete(:default)
          # DB2 z/OS only allows NULL or "" (empty) string as DEFAULT value
          # for a BLOB column. non-empty string and non-NULL, return error!
          if value.nil?
            sql_value = "NULL"
          else
            sql_value = zos? ? "#{value}" : "BLOB('#{quote_string(value)}'"
          end
          sql << " DEFAULT #{sql_value}"
        end
      end
      super
    end

    # @note Only used with (non-AREL) ActiveRecord **2.3**.
    # @see Arel::Visitors::DB2
    def add_limit_offset!(sql, options)
      limit = options[:limit]
      replace_limit_offset!(sql, limit, options[:offset]) if limit
    end if ::ActiveRecord::VERSION::MAJOR < 3

    # @private shared with {Arel::Visitors::DB2}
    def replace_limit_offset!(sql, limit, offset, orders = nil)
      limit = limit.to_i

      if offset # && limit
        over_order_by = nil # NOTE: orders matching got reverted as it was not complete and there were no case covering it ...

        start_sql = "SELECT B.* FROM (SELECT A.*, row_number() OVER (#{over_order_by}) AS internal$rownum FROM (SELECT"
        end_sql = ") A ) B WHERE B.internal$rownum > #{offset} AND B.internal$rownum <= #{limit + offset.to_i}"

        if sql.is_a?(String)
          sql.sub!(/SELECT/i, start_sql)
          sql << end_sql
        else # AR 4.2 sql.class ... Arel::Collectors::Bind
          sql.parts[0] = start_sql # sql.sub! /SELECT/i
          sql.parts[ sql.parts.length ] = end_sql
        end
      else
        limit_sql = limit == 1 ? " FETCH FIRST ROW ONLY" : " FETCH FIRST #{limit} ROWS ONLY"
        if sql.is_a?(String)
          sql << limit_sql
        else # AR 4.2 sql.class ... Arel::Collectors::Bind
          sql.parts[ sql.parts.length ] = limit_sql
        end
      end
      sql
    end

    # @deprecated seems not sued nor tested ?!
    def runstats_for_table(tablename, priority = 10)
      @connection.execute_update "call sysproc.admin_cmd('RUNSTATS ON TABLE #{tablename} WITH DISTRIBUTION AND DETAILED INDEXES ALL UTIL_IMPACT_PRIORITY #{priority}')"
    end

    if ::ActiveRecord::VERSION::MAJOR >= 4

    def select(sql, name = nil, binds = [])
      exec_query(to_sql(suble_null_test(sql), binds), name, binds)
    end

    else

    def select(sql, name = nil, binds = [])
      exec_query_raw(to_sql(suble_null_test(sql), binds), name, binds)
    end

    end

    # @private
    IS_NOT_NULL = /(!=|<>)\s*NULL/i
    # @private
    IS_NULL = /=\s*NULL/i

    def suble_null_test(sql)
      return sql unless sql.is_a?(String)
      # DB2 does not like "= NULL", "!= NULL", or "<> NULL" :
      sql = sql.dup
      sql.gsub! IS_NOT_NULL, 'IS NOT NULL'
      sql.gsub! IS_NULL, 'IS NULL'
      sql
    end
    private :suble_null_test

    def add_index(table_name, column_name, options = {})
      if ! zos? || ( table_name.to_s == ActiveRecord::Migrator.schema_migrations_table_name.to_s )
        column_name = column_name.to_s if column_name.is_a?(Symbol)
        super
      else
        statement = 'CREATE'
        statement << ' UNIQUE ' if options[:unique]
        statement << " INDEX #{ActiveRecord::Base.table_name_prefix}#{options[:name]} "
        statement << " ON #{table_name}(#{column_name})"

        execute statement
      end
    end

    # @override
    def remove_index!(table_name, index_name)
      execute "DROP INDEX #{quote_column_name(index_name)}"
    end

    # http://publib.boulder.ibm.com/infocenter/db2luw/v9r7/topic/com.ibm.db2.luw.admin.dbobj.doc/doc/t0020130.html
    # ...not supported on IBM i, so we raise in this case
    def rename_column(table_name, column_name, new_column_name) #:nodoc:
      sql = "ALTER TABLE #{table_name} RENAME COLUMN #{column_name} TO #{new_column_name}"
      execute_table_change(sql, table_name, 'Rename Column')
    end

    def change_column_null(table_name, column_name, null)
      if null
        sql = "ALTER TABLE #{table_name} ALTER COLUMN #{column_name} DROP NOT NULL"
      else
        sql = "ALTER TABLE #{table_name} ALTER COLUMN #{column_name} SET NOT NULL"
      end
      execute_table_change(sql, table_name, 'Change Column')
    end

    def change_column_default(table_name, column_name, default)
      if default.nil?
        sql = "ALTER TABLE #{table_name} ALTER COLUMN #{column_name} DROP DEFAULT"
      else
        sql = "ALTER TABLE #{table_name} ALTER COLUMN #{column_name} SET WITH DEFAULT #{quote(default)}"
      end
      execute_table_change(sql, table_name, 'Change Column')
    end

    def change_column(table_name, column_name, type, options = {})
      data_type = type_to_sql(type, options)
      sql = "ALTER TABLE #{table_name} ALTER COLUMN #{column_name} SET DATA TYPE #{data_type}"
      execute_table_change(sql, table_name, 'Change Column')

      if options.include?(:default) and options.include?(:null)
        # which to run first?
        if options[:null] or options[:default].nil?
          change_column_null(table_name, column_name, options[:null])
          change_column_default(table_name, column_name, options[:default])
        else
          change_column_default(table_name, column_name, options[:default])
          change_column_null(table_name, column_name, options[:null])
        end
      elsif options.include?(:default)
        change_column_default(table_name, column_name, options[:default])
      elsif options.include?(:null)
        change_column_null(table_name, column_name, options[:null])
      end
    end

    if ActiveRecord::VERSION::MAJOR >= 4

    def remove_column(table_name, column_name, type = nil, options = {})
      db2_remove_column(table_name, column_name)
    end

    else

    def remove_column(table_name, *column_names)
      # http://publib.boulder.ibm.com/infocenter/db2luw/v9r7/topic/com.ibm.db2.luw.admin.dbobj.doc/doc/t0020132.html
      outcome = nil
      column_names = column_names.flatten
      for column_name in column_names
        outcome = db2_remove_column(table_name, column_name)
      end
      column_names.size == 1 ? outcome : nil
    end

    end

    def rename_table(name, new_name)
      # http://publib.boulder.ibm.com/infocenter/db2luw/v9r7/topic/com.ibm.db2.luw.sql.ref.doc/doc/r0000980.html
      execute_table_change("RENAME TABLE #{name} TO #{new_name}", new_name, 'Rename Table')
    end

    def tables
      @connection.tables(nil, schema)
    end

    # only record precision and scale for types that can set them via CREATE TABLE:
    # http://publib.boulder.ibm.com/infocenter/db2luw/v9r7/topic/com.ibm.db2.luw.sql.ref.doc/doc/r0000927.html

    HAVE_LIMIT = %w(FLOAT DECFLOAT CHAR VARCHAR CLOB BLOB NCHAR NCLOB DBCLOB GRAPHIC VARGRAPHIC) # TIMESTAMP
    HAVE_PRECISION = %w(DECIMAL NUMERIC)
    HAVE_SCALE = %w(DECIMAL NUMERIC)

    def columns(table_name, name = nil)
      columns = @connection.columns_internal(table_name.to_s, nil, schema) # catalog == nil

      if zos?
        # Remove the mighty db2_generated_rowid_for_lobs from the list of columns
        columns = columns.reject { |col| "db2_generated_rowid_for_lobs" == col.name }
      end
      # scrub out sizing info when CREATE TABLE doesn't support it
      # but JDBC reports it (doh!)
      for column in columns
        base_sql_type = column.sql_type.sub(/\(.*/, "").upcase
        column.limit = nil unless HAVE_LIMIT.include?(base_sql_type)
        column.precision = nil unless HAVE_PRECISION.include?(base_sql_type)
        #column.scale = nil unless HAVE_SCALE.include?(base_sql_type)
      end

      columns
    end

    def indexes(table_name, name = nil)
      @connection.indexes(table_name, name, schema)
    end

    def recreate_database(name = nil, options = {})
      drop_database(name)
    end

    def drop_database(name = nil)
      tables.each { |table| drop_table("#{table}") }
    end

    def truncate(table_name, name = nil)
      execute "TRUNCATE TABLE #{quote_table_name(table_name)} IMMEDIATE", name
    end

    # @override
    def supports_views?; true end

    def execute_table_change(sql, table_name, name = nil)
      outcome = execute(sql, name)
      reorg_table(table_name, name)
      outcome
    end
    protected :execute_table_change

    def reorg_table(table_name, name = nil)
      exec_update "call sysproc.admin_cmd ('REORG TABLE #{table_name}')", name, []
    end
    private :reorg_table

    # alias_method :execute_and_auto_confirm, :execute

    # Returns the value of an identity column of the last *INSERT* statement made over this connection.
    # @note Check the *IDENTITY_VAL_LOCAL* function for documentation.
    # @return [Integer, NilClass]
    def last_inserted_id(result)
      @connection.identity_val_local
    end

    # NOTE: only setup query analysis on AR <= 3.0 since on 3.1 {#exec_query},
    # {#exec_insert} will be used for AR generated queries/inserts etc.
    # Also there's prepared statement support and {#execute} is meant to stay
    # as a way of running non-prepared SQL statements (returning raw results).
    if ActiveRecord::VERSION::MAJOR < 3 ||
      ( ActiveRecord::VERSION::MAJOR == 3 && ActiveRecord::VERSION::MINOR < 1 )

    def _execute(sql, name = nil)
      if self.class.select?(sql)
        @connection.execute_query_raw(sql)
      elsif self.class.insert?(sql)
        @connection.execute_insert(sql) || last_insert_id
      else
        @connection.execute_update(sql)
      end
    end
    private :_execute

    end

    DRIVER_NAME = 'com.ibm.db2.jcc.DB2Driver'.freeze

    # @private
    def zos?
      @zos = nil unless defined? @zos
      return @zos unless @zos.nil?
      @zos =
        if url = config[:url]
          !!( url =~ /^jdbc:db2j:net:/ && config[:driver] == DRIVER_NAME )
        else
          nil
        end
    end

    # @private
    # @deprecated no longer used
    def as400?
      false
    end

    def schema
      db2_schema
    end

    def schema=(schema)
      set_schema(@db2_schema = schema) if db2_schema != schema
    end

    private

    def set_schema(schema)
      execute("SET SCHEMA #{schema}")
    end

    def db2_schema
      @db2_schema = false unless defined? @db2_schema
      return @db2_schema if @db2_schema != false
      schema = config[:schema]
      @db2_schema =
        if schema then schema
        elsif config[:jndi] || config[:data_source]
          nil # let JNDI worry about schema
        else
          # LUW implementation uses schema name of username by default
          config[:username] || ENV['USER']
        end
    end

    def db2_remove_column(table_name, column_name)
      sql = "ALTER TABLE #{quote_table_name(table_name)} DROP COLUMN #{quote_column_name(column_name)}"
      execute_table_change(sql, table_name, 'Remove Column')
    end

  end
end

module ActiveRecord::ConnectionAdapters

  remove_const(:DB2Column) if const_defined?(:DB2Column)

  class DB2Column < JdbcColumn
    include ::ArJdbc::DB2::Column
  end

end<|MERGE_RESOLUTION|>--- conflicted
+++ resolved
@@ -404,10 +404,6 @@
     # @override
     def quote(value)
       return value if sql_literal?(value)
-<<<<<<< HEAD
-
-=======
->>>>>>> 54750df5
       super
     end
 
