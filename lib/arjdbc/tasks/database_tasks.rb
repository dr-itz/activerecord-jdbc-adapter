--- conflicted
+++ resolved
@@ -9,20 +9,12 @@
     register_tasks(/mariadb/, ActiveRecord::Tasks::MySQLDatabaseTasks)
 
     require 'arjdbc/tasks/jdbc_database_tasks'
-<<<<<<< HEAD
-    require 'arjdbc/tasks/db2_database_tasks'
-    require 'arjdbc/tasks/derby_database_tasks'
-    require 'arjdbc/tasks/h2_database_tasks'
-    require 'arjdbc/tasks/hsqldb_database_tasks'
-    require 'arjdbc/tasks/mssql_database_tasks'
     require 'arjdbc/tasks/sqlite_database_tasks_patch'
-=======
     #require 'arjdbc/tasks/db2_database_tasks'
     #require 'arjdbc/tasks/derby_database_tasks'
     #require 'arjdbc/tasks/h2_database_tasks'
     #require 'arjdbc/tasks/hsqldb_database_tasks'
     #require 'arjdbc/tasks/mssql_database_tasks'
->>>>>>> 3398dd08
 
     # re-invent built-in (but deprecated on 4.0) tasks :
     #register_tasks(/sqlserver/, MSSQLDatabaseTasks)
