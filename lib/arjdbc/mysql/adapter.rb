--- conflicted
+++ resolved
@@ -18,17 +18,10 @@
 
     include BulkChangeTable if const_defined? :BulkChangeTable
 
-<<<<<<< HEAD
+    # @private
+    ActiveRecordError = ::ActiveRecord::ActiveRecordError
+
     JdbcConnection = ::ActiveRecord::ConnectionAdapters::MySQLJdbcConnection
-=======
-    # @private
-    ActiveRecordError = ::ActiveRecord::ActiveRecordError
-
-    # @see ActiveRecord::ConnectionAdapters::JdbcAdapter#jdbc_connection_class
-    def self.jdbc_connection_class
-      ::ActiveRecord::ConnectionAdapters::MySQLJdbcConnection
-    end
->>>>>>> 366af302
 
     # @deprecated
     # @see ActiveRecord::ConnectionAdapters::JdbcAdapter#jdbc_connection_class
@@ -81,15 +74,10 @@
       execute("SET #{variable_assignments.join(', ')}", :skip_logging) if variable_assignments
     end
 
-<<<<<<< HEAD
     def strict_mode? # strict_mode is default since AR 4.0
       return @strict_mode unless ( @strict_mode ||= nil ).nil?
 
       @strict_mode = config.key?(:strict) ?
-=======
-    def strict_mode?
-      config.key?(:strict) ?
->>>>>>> 366af302
         self.class.type_cast_config_to_boolean(config[:strict]) :
           AR40 # strict_mode is default since AR 4.0
     end
@@ -892,22 +880,6 @@
         def adapter; MysqlAdapter end
 
       end
-<<<<<<< HEAD
-=======
-
-      #def initialize(*args)
-      #  super # configure_connection happens in super
-      #end
-
-      def jdbc_connection_class(spec)
-        ::ArJdbc::MySQL.jdbc_connection_class
-      end
-
-      def jdbc_column_class
-        Column
-      end
-
->>>>>>> 366af302
     end
 
     if ActiveRecord::VERSION::MAJOR < 3 ||
