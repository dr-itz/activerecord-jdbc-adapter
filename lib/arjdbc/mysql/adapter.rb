ArJdbc.load_java_part :MySQL

require 'bigdecimal'
require 'active_record/connection_adapters/abstract/schema_definitions'

module ArJdbc
  module MySQL

    require 'arjdbc/mysql/column'
    require 'arjdbc/mysql/bulk_change_table'
    require 'arjdbc/mysql/explain_support'
    require 'arjdbc/mysql/schema_creation' # AR 4.x

    include BulkChangeTable if const_defined? :BulkChangeTable

    # @private
    ActiveRecordError = ::ActiveRecord::ActiveRecordError

    JdbcConnection = ::ActiveRecord::ConnectionAdapters::MySQLJdbcConnection

    # @deprecated
    # @see ActiveRecord::ConnectionAdapters::JdbcAdapter#jdbc_connection_class
    def self.jdbc_connection_class; JdbcConnection end

    def configure_connection
      unless ( variables = config[:variables] ) == false # AR-JDBC allows disabling
        # as this can be configured with a JDBC pool, defaults executed are :
        #   SET NAMES utf8,
        #       @@SESSION.sql_auto_is_null = 0,
        #       @@SESSION.wait_timeout = 2147483,
        #       @@SESSION.sql_mode = 'STRICT_ALL_TABLES'

        variables ||= {}
        # By default, MySQL 'where id is null' selects the last inserted id. Turn this off.
        variables[:sql_auto_is_null] = 0 # execute "SET SQL_AUTO_IS_NULL=0"

        # Increase timeout so the server doesn't disconnect us.
        wait_timeout = config[:wait_timeout]
        wait_timeout = self.class.type_cast_config_to_integer(wait_timeout)
        variables[:wait_timeout] = wait_timeout.is_a?(Integer) ? wait_timeout : 2147483

        # Make MySQL reject illegal values rather than truncating or blanking them, see
        # http://dev.mysql.com/doc/refman/5.0/en/server-sql-mode.html#sqlmode_strict_all_tables
        # If the user has provided another value for sql_mode, don't replace it.
        if strict_mode? && ! variables.has_key?(:sql_mode)
          variables[:sql_mode] = 'STRICT_ALL_TABLES' # SET SQL_MODE='STRICT_ALL_TABLES'
        end

        # Gather up all of the SET variables...
        variable_assignments = variables.map do |k, v|
          if v == ':default' || v == :default
            "@@SESSION.#{k} = DEFAULT" # Sets the value to the global or compile default
          elsif ! v.nil?
            "@@SESSION.#{k} = #{quote(v)}"
          end
          # or else nil; compact to clear nils out
        end
        variable_assignments.compact!
      end
      
      # NAMES does not have an equals sign, see
      # http://dev.mysql.com/doc/refman/5.0/en/set-statement.html#id944430
      # (trailing comma because variable_assignments will always have content)
<<<<<<< HEAD
      if encoding = config[:encoding]
        ( variable_assignments ||= [] ).unshift("NAMES #{encoding}")
      end
=======
      if @config[:encoding]
        encoding = "NAMES #{@config[:encoding]}"
        encoding << " COLLATE #{@config[:collation]}" if @config[:collation]
        encoding << ", "
      end

      # Gather up all of the SET variables...
      variable_assignments = variables.map do |k, v|
        if v == ':default' || v == :default
          "@@SESSION.#{k.to_s} = DEFAULT" # Sets the value to the global or compile default
        elsif ! v.nil?
          "@@SESSION.#{k.to_s} = #{quote(v)}"
        end
        # or else nil; compact to clear nils out
      end.compact.join(', ')
>>>>>>> d63858e0

      # ...and send them all in one query
      execute("SET #{variable_assignments.join(', ')}", :skip_logging) if variable_assignments
    end

    def strict_mode? # strict_mode is default since AR 4.0
      return @strict_mode unless ( @strict_mode ||= nil ).nil?

      @strict_mode = config.key?(:strict) ?
        self.class.type_cast_config_to_boolean(config[:strict]) :
          AR40 # strict_mode is default since AR 4.0
    end

    # @private
    @@emulate_booleans = true

    # Boolean emulation can be disabled using (or using the adapter method) :
    #
    #   ArJdbc::MySQL.emulate_booleans = false
    #
    # @see ActiveRecord::ConnectionAdapters::MysqlAdapter#emulate_booleans
    def self.emulate_booleans?; @@emulate_booleans; end
    # @deprecated Use {#emulate_booleans?} instead.
    def self.emulate_booleans; @@emulate_booleans; end
    # @see #emulate_booleans?
    def self.emulate_booleans=(emulate); @@emulate_booleans = emulate; end

    NATIVE_DATABASE_TYPES = {
      :primary_key => "int(11) auto_increment PRIMARY KEY",
      :string => { :name => "varchar", :limit => 255 },
      :text => { :name => "text" },
      :integer => { :name => "int", :limit => 4 },
      :float => { :name => "float" },
      # :double => { :name=>"double", :limit=>17 }
      # :real => { :name=>"real", :limit=>17 }
      :numeric => { :name => "numeric" }, # :limit => 65
      :decimal => { :name => "decimal" }, # :limit => 65
      :datetime => { :name => "datetime" },
      # TIMESTAMP has varying properties depending on MySQL version (SQL mode)
      :timestamp => { :name => "datetime" },
      :time => { :name => "time" },
      :date => { :name => "date" },
      :binary => { :name => "blob" },
      :boolean => { :name => "tinyint", :limit => 1 },
      # AR-JDBC added :
      :bit => { :name => "bit" }, # :limit => 1
      :enum => { :name => "enum" },
      :set => { :name => "set" }, # :limit => 64
      :char => { :name => "char" }, # :limit => 255
    }

    # @override
    def native_database_types
      NATIVE_DATABASE_TYPES
    end

    ADAPTER_NAME = 'MySQL'.freeze

    # @override
    def adapter_name
      ADAPTER_NAME
    end

    def self.arel_visitor_type(config = nil)
      ::Arel::Visitors::MySQL
    end

    # @see ActiveRecord::ConnectionAdapters::JdbcAdapter#bind_substitution
    # @private
    class BindSubstitution < Arel::Visitors::MySQL
      include Arel::Visitors::BindVisitor
    end if defined? Arel::Visitors::BindVisitor

    def case_sensitive_equality_operator
      "= BINARY"
    end

    def case_sensitive_modifier(node)
      Arel::Nodes::Bin.new(node)
    end unless AR42

    def case_sensitive_modifier(node, table_attribute)
      node = Arel::Nodes.build_quoted node, table_attribute
      Arel::Nodes::Bin.new(node)
    end if AR42

    def case_sensitive_comparison(table, attribute, column, value)
      if column.case_sensitive?
        table[attribute].eq(value)
      else
        super
      end
    end if AR42

    def case_insensitive_comparison(table, attribute, column, value)
      if column.case_sensitive?
        super
      else
        table[attribute].eq(value)
      end
    end if AR42

    def limited_update_conditions(where_sql, quoted_table_name, quoted_primary_key)
      where_sql
    end

    def initialize_schema_migrations_table
      if @config[:encoding] == 'utf8mb4'
        ActiveRecord::SchemaMigration.create_table(191)
      else
        ActiveRecord::SchemaMigration.create_table
      end
    end if AR40

    # HELPER METHODS ===========================================

    # @private Only for Rails core compatibility.
    def new_column(field, default, type, null, collation, extra = "")
      Column.new(field, default, type, null, collation, strict_mode?, extra)
    end unless AR42

    # @private Only for Rails core compatibility.
    def new_column(field, default, cast_type, sql_type = nil, null = true, collation = "", extra = "")
      Column.new(field, default, cast_type, sql_type, null, collation, strict_mode?, extra)
    end if AR42

    # @private Only for Rails core compatibility.
    def error_number(exception)
      exception.error_code if exception.respond_to?(:error_code)
    end

    # QUOTING ==================================================

    # @override
    def quote(value, column = nil)
      return value.quoted_id if value.respond_to?(:quoted_id)
      return value if sql_literal?(value)
      return value.to_s if column && column.type == :primary_key

      if value.kind_of?(String) && column && column.type == :binary
        "x'#{value.unpack("H*")[0]}'"
      elsif value.kind_of?(BigDecimal)
        value.to_s("F")
      else
        super
      end
    end unless AR42

    # @private since AR 4.2
    def _quote(value)
      if value.is_a?(Type::Binary::Data)
        "x'#{value.hex}'"
      else
        super
      end
    end if AR42

    # @override
    def quote_column_name(name)
      "`#{name.to_s.gsub('`', '``')}`"
    end

    # @override
    def quote_table_name(name)
      quote_column_name(name).gsub('.', '`.`')
    end

    # @override
    def supports_migrations?
      true
    end

    # @override
    def supports_primary_key?
      true
    end

    # @override
    def supports_index_sort_order?
      # Technically MySQL allows to create indexes with the sort order syntax
      # but at the moment (5.5) it doesn't yet implement them.
      true
    end

    # @override
    def supports_indexes_in_create?
      true
    end

    # @override
    def supports_transaction_isolation?
      # MySQL 4 technically support transaction isolation, but it is affected by
      # a bug where the transaction level gets persisted for the whole session:
      # http://bugs.mysql.com/bug.php?id=39170
      version[0] && version[0] >= 5
    end

    # @override
    def supports_views?
      version[0] && version[0] >= 5
    end

    def supports_rename_index?
      return false if mariadb? || ! version[0]
      (version[0] == 5 && version[1] >= 7) || version[0] >= 6
    end

    def index_algorithms
      { :default => 'ALGORITHM = DEFAULT', :copy => 'ALGORITHM = COPY', :inplace => 'ALGORITHM = INPLACE' }
    end if AR42

    # @override
    def supports_transaction_isolation?(level = nil)
      version[0] && version[0] >= 5 # MySQL 5+
    end

    # NOTE: handled by JdbcAdapter only to have statements in logs :

    # @private
    BEGIN_LOG = '/* BEGIN */ SET autocommit=0'
    private_constant :BEGIN_LOG if respond_to?(:private_constant)

    # @override
    def begin_db_transaction
      log(BEGIN_LOG) { @connection.begin }
    end

    # @override
    def commit_db_transaction
      log('COMMIT; SET autocommit=1') { @connection.commit }
    end

    # @override
    def rollback_db_transaction
      log('ROLLBACK; SET autocommit=1') { @connection.rollback }
    end

    # Starts a database transaction.
    # @param isolation the transaction isolation to use
    # @since 1.3.0
    # @override on **AR-4.0**
    def begin_isolated_db_transaction(isolation)
      name = isolation.to_s.upcase; name.sub!('_', ' ')
      log("SET TRANSACTION ISOLATION LEVEL #{name}; #{BEGIN_LOG}") do
        @connection.begin(isolation)
      end
    end

    # @override
    def supports_savepoints?
      true
    end

    # @override
    def create_savepoint(name = current_savepoint_name(true))
      log("SAVEPOINT #{name}") { @connection.create_savepoint(name) }
    end

    # @override
    def rollback_to_savepoint(name = current_savepoint_name(true))
      log("ROLLBACK TO SAVEPOINT #{name}") { @connection.rollback_savepoint(name) }
    end

    # @override
    def release_savepoint(name = current_savepoint_name(false))
      log("RELEASE SAVEPOINT #{name}") { @connection.release_savepoint(name) }
    end

    def disable_referential_integrity
      fk_checks = select_value("SELECT @@FOREIGN_KEY_CHECKS")
      begin
        update("SET FOREIGN_KEY_CHECKS = 0")
        yield
      ensure
        update("SET FOREIGN_KEY_CHECKS = #{fk_checks}")
      end
    end

    # @override make it public just like native MySQL adapter does
    def update_sql(sql, name = nil); super end

    # Returns just a table's primary key.
    # @override
    def primary_key(table)
      #pk_and_sequence = pk_and_sequence_for(table)
      #pk_and_sequence && pk_and_sequence.first
      @connection.primary_keys(table).first
    end

    # Returns a table's primary key and belonging sequence.
    # @note Not used, only here for potential compatibility with native adapter.
    # @override
    def pk_and_sequence_for(table)
      result = execute("SHOW CREATE TABLE #{quote_table_name(table)}", 'SCHEMA').first
      if result['Create Table'].to_s =~ /PRIMARY KEY\s+(?:USING\s+\w+\s+)?\((.+)\)/
        keys = $1.split(","); keys.map! { |key| key.gsub(/[`"]/, "") }
        return keys.length == 1 ? [ keys.first, nil ] : nil
      else
        return nil
      end
    end

    # @private
    IndexDefinition = ::ActiveRecord::ConnectionAdapters::IndexDefinition

    INDEX_TYPES = [ :fulltext, :spatial ] if AR40
    INDEX_USINGS = [ :btree, :hash ] if AR40

    # Returns an array of indexes for the given table.
    # @override
    def indexes(table_name, name = nil)
      indexes = []
      current_index = nil
      result = execute("SHOW KEYS FROM #{quote_table_name(table_name)}", name || 'SCHEMA')
      result.each do |row|
        key_name = row['Key_name']
        if current_index != key_name
          next if key_name == 'PRIMARY' # skip the primary key
          current_index = key_name
          indexes <<
            if self.class.const_defined?(:INDEX_TYPES) # AR 4.0
              mysql_index_type = row['Index_type'].downcase.to_sym
              index_type = INDEX_TYPES.include?(mysql_index_type) ? mysql_index_type : nil
              index_using = INDEX_USINGS.include?(mysql_index_type) ? mysql_index_type : nil
              IndexDefinition.new(row['Table'], key_name, row['Non_unique'].to_i == 0, [], [], nil, nil, index_type, index_using)
            else
              IndexDefinition.new(row['Table'], key_name, row['Non_unique'].to_i == 0, [], [])
            end
        end

        indexes.last.columns << row["Column_name"]
        indexes.last.lengths << row["Sub_part"]
      end
      indexes
    end

    # Returns an array of `Column` objects for the table specified.
    # @override
    def columns(table_name, name = nil)
      sql = "SHOW FULL #{AR40 ? 'FIELDS' : 'COLUMNS'} FROM #{quote_table_name(table_name)}"
      columns = execute(sql, name || 'SCHEMA')
      strict = strict_mode?
      pass_cast_type = respond_to?(:lookup_cast_type)
      columns.map! do |field|
        sql_type = field['Type']
        null = field['Null'] == "YES"
        if pass_cast_type
          cast_type = lookup_cast_type(sql_type)
          Column.new(field['Field'], field['Default'], cast_type, sql_type, null, field['Collation'], strict, field['Extra'])
        else
          Column.new(field['Field'], field['Default'], sql_type, null, field['Collation'], strict, field['Extra'])
        end
      end
      columns
    end

    if defined? ::ActiveRecord::ConnectionAdapters::AbstractAdapter::SchemaCreation

    class SchemaCreation < ::ActiveRecord::ConnectionAdapters::AbstractAdapter::SchemaCreation

      # @private
      def visit_AddColumn(o)
        add_column_position!(super, column_options(o))
      end

      # @private re-defined since AR 4.1
      def visit_ChangeColumnDefinition(o)
        column = o.column
        options = o.options
        sql_type = type_to_sql(o.type, options[:limit], options[:precision], options[:scale])
        change_column_sql = "CHANGE #{quote_column_name(column.name)} #{quote_column_name(options[:name])} #{sql_type}"
        add_column_options!(change_column_sql, options.merge(:column => column))
        add_column_position!(change_column_sql, options)
      end

      # @private since AR 4.2
      def visit_DropForeignKey(name)
        "DROP FOREIGN KEY #{name}"
      end

      # @private since AR 4.2
      def visit_TableDefinition(o)
        name = o.name
        create_sql = "CREATE#{' TEMPORARY' if o.temporary} TABLE #{quote_table_name(name)} "

        statements = o.columns.map { |c| accept c }
        statements.concat(o.indexes.map { |column_name, options| index_in_create(name, column_name, options) })

        create_sql << "(#{statements.join(', ')}) " if statements.present?
        create_sql << "#{o.options}"
        create_sql << " AS #{@conn.to_sql(o.as)}" if o.as
        create_sql
      end if AR42

      private

      def add_column_position!(sql, options)
        if options[:first]
          sql << " FIRST"
        elsif options[:after]
          sql << " AFTER #{quote_column_name(options[:after])}"
        end
        sql
      end

      def column_options(o)
        column_options = {}
        column_options[:null] = o.null unless o.null.nil?
        column_options[:default] = o.default unless o.default.nil?
        column_options[:column] = o
        column_options[:first] = o.first
        column_options[:after] = o.after
        column_options
      end

      def index_in_create(table_name, column_name, options)
        index_name, index_type, index_columns, index_options, index_algorithm, index_using = @conn.add_index_options(table_name, column_name, options)
        "#{index_type} INDEX #{quote_column_name(index_name)} #{index_using} (#{index_columns})#{index_options} #{index_algorithm}"
      end

    end

    def schema_creation; SchemaCreation.new self end

    end

    # @private
    def recreate_database(name, options = {})
      drop_database(name)
      create_database(name, options)
      reconnect!
    end

    # @override
    def create_database(name, options = {})
      if options[:collation]
        execute "CREATE DATABASE `#{name}` DEFAULT CHARACTER SET `#{options[:charset] || 'utf8'}` COLLATE `#{options[:collation]}`"
      else
        execute "CREATE DATABASE `#{name}` DEFAULT CHARACTER SET `#{options[:charset] || 'utf8'}`"
      end
    end

    # @override
    def drop_database(name)
      execute "DROP DATABASE IF EXISTS `#{name}`"
    end

    def current_database
      select_one("SELECT DATABASE() as db")['db']
    end

    def truncate(table_name, name = nil)
      execute "TRUNCATE TABLE #{quote_table_name(table_name)}", name
    end

    # @override
    def create_table(name, options = {})
      super(name, { :options => "ENGINE=InnoDB" }.merge(options))
    end

    def drop_table(table_name, options = {})
      execute "DROP#{' TEMPORARY' if options[:temporary]} TABLE #{quote_table_name(table_name)}"
    end

    # @override
    def rename_table(table_name, new_name)
      execute "RENAME TABLE #{quote_table_name(table_name)} TO #{quote_table_name(new_name)}"
      rename_table_indexes(table_name, new_name) if respond_to?(:rename_table_indexes) # AR-4.0 SchemaStatements
    end

    # @override
    def remove_index!(table_name, index_name)
      # missing table_name quoting in AR-2.3
      execute "DROP INDEX #{quote_column_name(index_name)} ON #{quote_table_name(table_name)}"
    end

    # @override
    def rename_index(table_name, old_name, new_name)
      if supports_rename_index?
        validate_index_length!(table_name, new_name) if respond_to?(:validate_index_length!)
        execute "ALTER TABLE #{quote_table_name(table_name)} RENAME INDEX #{quote_table_name(old_name)} TO #{quote_table_name(new_name)}"
      else
        super
      end
    end

    # @private
    ForeignKeyDefinition = ::ActiveRecord::ConnectionAdapters::ForeignKeyDefinition if ::ActiveRecord::ConnectionAdapters.const_defined? :ForeignKeyDefinition

    # @override
    def supports_foreign_keys?; true end

    def foreign_keys(table_name)
      fk_info = select_all "" <<
        "SELECT fk.referenced_table_name as 'to_table' " <<
              ",fk.referenced_column_name as 'primary_key' " <<
              ",fk.column_name as 'column' " <<
              ",fk.constraint_name as 'name' " <<
        "FROM information_schema.key_column_usage fk " <<
        "WHERE fk.referenced_column_name is not null " <<
          "AND fk.table_schema = '#{current_database}' " <<
          "AND fk.table_name = '#{table_name}'"

      create_table_info = select_one("SHOW CREATE TABLE #{quote_table_name(table_name)}")["Create Table"]

      fk_info.map! do |row|
        options = {
          :column => row['column'], :name => row['name'], :primary_key => row['primary_key']
        }
        options[:on_update] = extract_foreign_key_action(create_table_info, row['name'], "UPDATE")
        options[:on_delete] = extract_foreign_key_action(create_table_info, row['name'], "DELETE")

        ForeignKeyDefinition.new(table_name, row['to_table'], options)
      end
    end if defined? ForeignKeyDefinition

    def extract_foreign_key_action(structure, name, action)
      if structure =~ /CONSTRAINT #{quote_column_name(name)} FOREIGN KEY .* REFERENCES .* ON #{action} (CASCADE|SET NULL|RESTRICT)/
        case $1
        when 'CASCADE'; :cascade
        when 'SET NULL'; :nullify
        end
      end
    end
    private :extract_foreign_key_action

    # @override
    def add_column(table_name, column_name, type, options = {})
      add_column_sql = "ALTER TABLE #{quote_table_name(table_name)} ADD #{quote_column_name(column_name)} #{type_to_sql(type, options[:limit], options[:precision], options[:scale])}"
      add_column_options!(add_column_sql, options)
      add_column_position!(add_column_sql, options)
      execute(add_column_sql)
    end unless const_defined? :SchemaCreation

    def change_column_default(table_name, column_name, default)
      column = column_for(table_name, column_name)
      change_column table_name, column_name, column.sql_type, :default => default
    end # unless const_defined? :SchemaCreation

    def change_column_null(table_name, column_name, null, default = nil)
      column = column_for(table_name, column_name)

      unless null || default.nil?
        execute("UPDATE #{quote_table_name(table_name)} SET #{quote_column_name(column_name)}=#{quote(default)} WHERE #{quote_column_name(column_name)} IS NULL")
      end

      change_column table_name, column_name, column.sql_type, :null => null
    end # unless const_defined? :SchemaCreation

    # @override
    def change_column(table_name, column_name, type, options = {})
      column = column_for(table_name, column_name)

      unless options_include_default?(options)
        # NOTE: no defaults for BLOB/TEXT columns with MySQL
        options[:default] = column.default if type != :text && type != :binary
      end

      unless options.has_key?(:null)
        options[:null] = column.null
      end

      change_column_sql = "ALTER TABLE #{quote_table_name(table_name)} CHANGE #{quote_column_name(column_name)} #{quote_column_name(column_name)} #{type_to_sql(type, options[:limit], options[:precision], options[:scale])}"
      add_column_options!(change_column_sql, options)
      add_column_position!(change_column_sql, options)
      execute(change_column_sql)
    end

    # @private
    def change_column(table_name, column_name, type, options = {})
      execute("ALTER TABLE #{quote_table_name(table_name)} #{change_column_sql(table_name, column_name, type, options)}")
    end if AR42

    # @override
    def rename_column(table_name, column_name, new_column_name)
      options = {}

      if column = columns(table_name).find { |c| c.name == column_name.to_s }
        type = column.type
        options[:default] = column.default if type != :text && type != :binary
        options[:null] = column.null
      else
        raise ActiveRecordError, "No such column: #{table_name}.#{column_name}"
      end

      current_type = select_one("SHOW COLUMNS FROM #{quote_table_name(table_name)} LIKE '#{column_name}'")["Type"]

      rename_column_sql = "ALTER TABLE #{quote_table_name(table_name)} CHANGE #{quote_column_name(column_name)} #{quote_column_name(new_column_name)} #{current_type}"
      add_column_options!(rename_column_sql, options)
      execute(rename_column_sql)
      rename_column_indexes(table_name, column_name, new_column_name) if respond_to?(:rename_column_indexes) # AR-4.0 SchemaStatements
    end

    def add_column_position!(sql, options)
      if options[:first]
        sql << " FIRST"
      elsif options[:after]
        sql << " AFTER #{quote_column_name(options[:after])}"
      end
    end unless const_defined? :SchemaCreation

    # @note Only used with (non-AREL) ActiveRecord **2.3**.
    # @see Arel::Visitors::MySQL
    def add_limit_offset!(sql, options)
      limit, offset = options[:limit], options[:offset]
      if limit && offset
        sql << " LIMIT #{offset.to_i}, #{sanitize_limit(limit)}"
      elsif limit
        sql << " LIMIT #{sanitize_limit(limit)}"
      elsif offset
        sql << " OFFSET #{offset.to_i}"
      end
      sql
    end if ::ActiveRecord::VERSION::MAJOR < 3

    # In the simple case, MySQL allows us to place JOINs directly into the UPDATE
    # query. However, this does not allow for LIMIT, OFFSET and ORDER. To support
    # these, we must use a subquery. However, MySQL is too stupid to create a
    # temporary table for this automatically, so we have to give it some prompting
    # in the form of a subsubquery. Ugh!
    # @private based on mysql_adapter.rb from 3.1-stable
    def join_to_update(update, select)
      if select.limit || select.offset || select.orders.any?
        subsubselect = select.clone
        subsubselect.projections = [update.key]

        subselect = Arel::SelectManager.new(select.engine)
        subselect.project Arel.sql(update.key.name)
        subselect.from subsubselect.as('__active_record_temp')

        update.where update.key.in(subselect)
      else
        update.table select.source
        update.wheres = select.constraints
      end
    end

    def show_variable(var)
      res = execute("show variables like '#{var}'")
      result_row = res.detect {|row| row["Variable_name"] == var }
      result_row && result_row["Value"]
    end

    def charset
      show_variable("character_set_database")
    end

    def collation
      show_variable("collation_database")
    end

    # Maps logical Rails types to MySQL-specific data types.
    def type_to_sql(type, limit = nil, precision = nil, scale = nil)
      case type.to_s
      when 'binary'
        case limit
        when 0..0xfff;           "varbinary(#{limit})"
        when nil;                "blob"
        when 0x1000..0xffffffff; "blob(#{limit})"
        else raise(ActiveRecordError, "No binary type has character length #{limit}")
        end
      when 'integer'
        case limit
        when 1; 'tinyint'
        when 2; 'smallint'
        when 3; 'mediumint'
        when nil, 4, 11; 'int(11)'  # compatibility with MySQL default
        when 5..8; 'bigint'
        else raise(ActiveRecordError, "No integer type has byte size #{limit}")
        end
      when 'text'
        case limit
        when 0..0xff;               'tinytext'
        when nil, 0x100..0xffff;    'text'
        when 0x10000..0xffffff;     'mediumtext'
        when 0x1000000..0xffffffff; 'longtext'
        else raise(ActiveRecordError, "No text type has character length #{limit}")
        end
      when 'datetime'
        return super unless precision

        case precision
          when 0..6; "datetime(#{precision})"
          else raise(ActiveRecordError, "No datetime type has precision of #{precision}. The allowed range of precision is from 0 to 6.")
        end
      else
        super
      end
    end

    # @override
    def empty_insert_statement_value
      "VALUES ()"
    end

    # @note since AR 4.2
    def valid_type?(type)
      ! native_database_types[type].nil?
    end

    def clear_cache!
      super
      reload_type_map
    end if AR42

    # @private since AR 4.2
    def prepare_column_options(column, types)
      spec = super
      spec.delete(:limit) if column.type == :boolean
      spec
    end if AR42

    # @private
    Type = ActiveRecord::Type if AR42

    protected

    # @private
    def initialize_type_map(m)
      super

      register_class_with_limit m, %r(char)i, MysqlString

      m.register_type %r(tinytext)i,   Type::Text.new(:limit => 2**8 - 1)
      m.register_type %r(tinyblob)i,   Type::Binary.new(:limit => 2**8 - 1)
      m.register_type %r(text)i,       Type::Text.new(:limit => 2**16 - 1)
      m.register_type %r(blob)i,       Type::Binary.new(:limit => 2**16 - 1)
      m.register_type %r(mediumtext)i, Type::Text.new(:limit => 2**24 - 1)
      m.register_type %r(mediumblob)i, Type::Binary.new(:limit => 2**24 - 1)
      m.register_type %r(longtext)i,   Type::Text.new(:limit => 2**32 - 1)
      m.register_type %r(longblob)i,   Type::Binary.new(:limit => 2**32 - 1)
      m.register_type %r(^float)i,     Type::Float.new(:limit => 24)
      m.register_type %r(^double)i,    Type::Float.new(:limit => 53)

      register_integer_type m, %r(^bigint)i,    :limit => 8
      register_integer_type m, %r(^int)i,       :limit => 4
      register_integer_type m, %r(^mediumint)i, :limit => 3
      register_integer_type m, %r(^smallint)i,  :limit => 2
      register_integer_type m, %r(^tinyint)i,   :limit => 1

      m.alias_type %r(tinyint\(1\))i,  'boolean' if emulate_booleans
      m.alias_type %r(set)i,           'varchar'
      m.alias_type %r(year)i,          'integer'
      m.alias_type %r(bit)i,           'binary'

      m.register_type(%r(datetime)i) do |sql_type|
        precision = extract_precision(sql_type)
        MysqlDateTime.new(:precision => precision)
      end

      m.register_type(%r(enum)i) do |sql_type|
        limit = sql_type[/^enum\((.+)\)/i, 1].split(',').
            map{|enum| enum.strip.length - 2}.max
        MysqlString.new(:limit => limit)
      end
    end if AR42

    # @private
    def register_integer_type(mapping, key, options)
      mapping.register_type(key) do |sql_type|
        if /unsigned/i =~ sql_type
          Type::UnsignedInteger.new(options)
        else
          Type::Integer.new(options)
        end
      end
    end if AR42

    # MySQL is too stupid to create a temporary table for use subquery, so we have
    # to give it some prompting in the form of a subsubquery. Ugh!
    # @note since AR 4.2
    def subquery_for(key, select)
      subsubselect = select.clone
      subsubselect.projections = [key]

      subselect = Arel::SelectManager.new(select.engine)
      subselect.project Arel.sql(key.name)
      subselect.from subsubselect.as('__active_record_temp')
    end if AR42

    def quoted_columns_for_index(column_names, options = {})
      length = options[:length] if options.is_a?(Hash)

      case length
      when Hash
        column_names.map { |name| length[name] ? "#{quote_column_name(name)}(#{length[name]})" : quote_column_name(name) }
      when Integer
        column_names.map { |name| "#{quote_column_name(name)}(#{length})" }
      else
        column_names.map { |name| quote_column_name(name) }
      end
    end

    # @override
    def translate_exception(exception, message)
      return super unless exception.respond_to?(:errno)

      case exception.errno
      when 1062
        ::ActiveRecord::RecordNotUnique.new(message, exception)
      when 1452
        ::ActiveRecord::InvalidForeignKey.new(message, exception)
      else
        super
      end
    end

    private

    def column_for(table_name, column_name)
      unless column = columns(table_name).find { |c| c.name == column_name.to_s }
        raise "No such column: #{table_name}.#{column_name}"
      end
      column
    end

    def mariadb?; !! ( full_version =~ /mariadb/i ) end

    def version
      return @version ||= begin
        version = []
        java_connection = jdbc_connection(true)
        if java_connection.java_class.name == 'com.mysql.jdbc.ConnectionImpl'
          version << jdbc_connection.serverMajorVersion
          version << jdbc_connection.serverMinorVersion
          version << jdbc_connection.serverSubMinorVersion
        else
          if match = full_version.match(/^(\d+)\.(\d+)\.(\d+)/)
            version << match[1].to_i
            version << match[2].to_i
            version << match[3].to_i
          end
        end
        version.freeze
      end
    end

    def full_version
      @full_version ||= begin
        result = execute 'SELECT VERSION()', 'SCHEMA'
        result.first.values.first # [{"VERSION()"=>"5.5.37-0ubuntu..."}]
      end
    end

    # @private
    def emulate_booleans; ::ArJdbc::MySQL.emulate_booleans?; end # due AR 4.2
    public :emulate_booleans

    # @private
    class MysqlDateTime < Type::DateTime
      private

      def has_precision?
        precision || 0
      end
    end if AR42

    # @private
    class MysqlString < Type::String
      def type_cast_for_database(value)
        case value
        when true then "1"
        when false then "0"
        else super
        end
      end

      private

      def cast_value(value)
        case value
        when true then "1"
        when false then "0"
        else super
        end
      end
    end if AR42

  end
end

module ActiveRecord
  module ConnectionAdapters
    # Remove any vestiges of core/Ruby MySQL adapter
    remove_const(:MysqlAdapter) if const_defined?(:MysqlAdapter)

    class MysqlAdapter < JdbcAdapter
      include ::ArJdbc::MySQL
      include ::ArJdbc::MySQL::ExplainSupport

      # By default, the MysqlAdapter will consider all columns of type
      # __tinyint(1)__ as boolean. If you wish to disable this :
      # ```
      #   ActiveRecord::ConnectionAdapters::Mysql[2]Adapter.emulate_booleans = false
      # ```
      def self.emulate_booleans?; ::ArJdbc::MySQL.emulate_booleans?; end
      def self.emulate_booleans;  ::ArJdbc::MySQL.emulate_booleans?; end # native adapter
      def self.emulate_booleans=(emulate); ::ArJdbc::MySQL.emulate_booleans = emulate; end

      class Column < JdbcColumn
        include ::ArJdbc::MySQL::ColumnMethods

        # @note {#ArJdbc::MySQL::ColumnMethods} uses this to check for boolean emulation
        def adapter; MysqlAdapter end

      end
    end

    if ActiveRecord::VERSION::MAJOR < 3 ||
        ( ActiveRecord::VERSION::MAJOR == 3 && ActiveRecord::VERSION::MINOR <= 1 )
      remove_const(:MysqlColumn) if const_defined?(:MysqlColumn)
      MysqlColumn = MysqlAdapter::Column
    end

    if ActiveRecord::VERSION::MAJOR > 3 ||
        ( ActiveRecord::VERSION::MAJOR == 3 && ActiveRecord::VERSION::MINOR >= 1 )
      remove_const(:Mysql2Adapter) if const_defined?(:Mysql2Adapter)
      Mysql2Adapter = MysqlAdapter
      if ActiveRecord::VERSION::MAJOR == 3 && ActiveRecord::VERSION::MINOR == 1
        remove_const(:Mysql2Column) if const_defined?(:Mysql2Column)
        Mysql2Column = MysqlAdapter::Column
      end
    end

  end
end

module ArJdbc
  module MySQL
    Column = ::ActiveRecord::ConnectionAdapters::MysqlAdapter::Column
  end
end<|MERGE_RESOLUTION|>--- conflicted
+++ resolved
@@ -61,27 +61,9 @@
       # NAMES does not have an equals sign, see
       # http://dev.mysql.com/doc/refman/5.0/en/set-statement.html#id944430
       # (trailing comma because variable_assignments will always have content)
-<<<<<<< HEAD
-      if encoding = config[:encoding]
-        ( variable_assignments ||= [] ).unshift("NAMES #{encoding}")
-      end
-=======
-      if @config[:encoding]
-        encoding = "NAMES #{@config[:encoding]}"
-        encoding << " COLLATE #{@config[:collation]}" if @config[:collation]
-        encoding << ", "
-      end
-
-      # Gather up all of the SET variables...
-      variable_assignments = variables.map do |k, v|
-        if v == ':default' || v == :default
-          "@@SESSION.#{k.to_s} = DEFAULT" # Sets the value to the global or compile default
-        elsif ! v.nil?
-          "@@SESSION.#{k.to_s} = #{quote(v)}"
-        end
-        # or else nil; compact to clear nils out
-      end.compact.join(', ')
->>>>>>> d63858e0
+      if encoding = config[:encoding]; collation = @config[:collation]
+        ( variable_assignments ||= [] ).unshift("NAMES #{encoding} #{collation ? "COLLATE #{collation}" : nil}")
+      end
 
       # ...and send them all in one query
       execute("SET #{variable_assignments.join(', ')}", :skip_logging) if variable_assignments
