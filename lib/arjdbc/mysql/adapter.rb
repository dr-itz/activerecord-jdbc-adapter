--- conflicted
+++ resolved
@@ -23,7 +23,6 @@
     def self.jdbc_connection_class; JdbcConnection end
 
     def configure_connection
-<<<<<<< HEAD
       unless ( variables = config[:variables] ) == false # AR-JDBC allows disabling
         # as this can be configured with a JDBC pool, defaults executed are :
         #   SET NAMES utf8,
@@ -38,7 +37,7 @@
         # Increase timeout so the server doesn't disconnect us.
         wait_timeout = config[:wait_timeout]
         wait_timeout = self.class.type_cast_config_to_integer(wait_timeout)
-        variables[:wait_timeout] = wait_timeout.is_a?(Fixnum) ? wait_timeout : 2147483
+        variables[:wait_timeout] = wait_timeout.is_a?(Integer) ? wait_timeout : 2147483
 
         # Make MySQL reject illegal values rather than truncating or blanking them, see
         # http://dev.mysql.com/doc/refman/5.0/en/server-sql-mode.html#sqlmode_strict_all_tables
@@ -46,16 +45,6 @@
         if strict_mode? && ! variables.has_key?(:sql_mode)
           variables[:sql_mode] = 'STRICT_ALL_TABLES' # SET SQL_MODE='STRICT_ALL_TABLES'
         end
-=======
-      variables = config[:variables] || {}
-      # By default, MySQL 'where id is null' selects the last inserted id. Turn this off.
-      variables[:sql_auto_is_null] = 0 # execute "SET SQL_AUTO_IS_NULL=0"
-
-      # Increase timeout so the server doesn't disconnect us.
-      wait_timeout = config[:wait_timeout]
-      wait_timeout = self.class.type_cast_config_to_integer(wait_timeout)
-      variables[:wait_timeout] = wait_timeout.is_a?(Integer) ? wait_timeout : 2147483
->>>>>>> 73276036
 
         # Gather up all of the SET variables...
         variable_assignments = variables.map do |k, v|
