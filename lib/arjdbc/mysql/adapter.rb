--- conflicted
+++ resolved
@@ -733,21 +733,10 @@
       def self.emulate_booleans=(emulate); ::ArJdbc::MySQL.emulate_booleans = emulate; end
 
       class Column < JdbcColumn
-<<<<<<< HEAD
         include ::ArJdbc::MySQL::ColumnMethods
 
         # @note {#ArJdbc::MySQL::ColumnMethods} uses this to check for boolean emulation
         def adapter; MysqlAdapter end
-=======
-        include ::ArJdbc::MySQL::Column
-
-        # @note {#ArJdbc::MySQL::Column} uses this to check for boolean emulation
-        def adapter
-          MysqlAdapter
-        end
-
-      end
->>>>>>> ce1b637b
 
       end
     end
