ArJdbc.load_java_part :SQLite3

require "arjdbc/abstract/core"
require "arjdbc/abstract/database_statements"
require 'arjdbc/abstract/statement_cache'
require "arjdbc/abstract/transaction_support"
require "active_record/connection_adapters/abstract_adapter"
require "active_record/connection_adapters/statement_pool"
require "active_record/connection_adapters/sqlite3/explain_pretty_printer"
require "active_record/connection_adapters/sqlite3/quoting"
require "active_record/connection_adapters/sqlite3/schema_creation"
require "active_record/connection_adapters/sqlite3/schema_definitions"
require "active_record/connection_adapters/sqlite3/schema_dumper"
require "active_record/connection_adapters/sqlite3/schema_statements"
require "active_support/core_ext/class/attribute"

module ArJdbc
  # All the code in this module is a copy of ConnectionAdapters::SQLite3Adapter from active_record 5.
  # The constants at the front of this file are to allow the rest of the file to remain with no modifications
  # from its original source.  If you hack on this file try not to modify this module and instead try and
  # put those overrides in SQL3Adapter below.  We try and keep a copy of the Rails this adapter supports
  # with the current goal of being able to diff changes easily over time and to also eventually remove
  # this module from ARJDBC altogether.
  module SQLite3
    # DIFFERENCE: Some common constant names to reduce differences in rest of this module from AR5 version
    ConnectionAdapters = ::ActiveRecord::ConnectionAdapters
    IndexDefinition = ::ActiveRecord::ConnectionAdapters::IndexDefinition
    Quoting = ::ActiveRecord::ConnectionAdapters::SQLite3::Quoting
    RecordNotUnique = ::ActiveRecord::RecordNotUnique
    SchemaCreation = ConnectionAdapters::SQLite3::SchemaCreation
    SQLite3Adapter = ConnectionAdapters::AbstractAdapter

    ADAPTER_NAME = 'SQLite'.freeze

    # DIFFERENCE: FQN
    include ::ActiveRecord::ConnectionAdapters::SQLite3::Quoting
    include ::ActiveRecord::ConnectionAdapters::SQLite3::SchemaStatements

    NATIVE_DATABASE_TYPES = {
        primary_key:  "integer PRIMARY KEY AUTOINCREMENT NOT NULL",
        string:       { name: "varchar" },
        text:         { name: "text" },
        integer:      { name: "integer" },
        float:        { name: "float" },
        decimal:      { name: "decimal" },
        datetime:     { name: "datetime" },
        time:         { name: "time" },
        date:         { name: "date" },
        binary:       { name: "blob" },
        boolean:      { name: "boolean" },
        json:         { name: "json" },
    }

    # DIFFERENCE: class_attribute in original adapter is moved down to our section which is a class
    #  since we cannot define it here in the module (original source this is a class).

    class StatementPool < ConnectionAdapters::StatementPool
      private

      def dealloc(stmt)
        stmt[:stmt].close unless stmt[:stmt].closed?
      end
    end

<<<<<<< HEAD
    # DIFFERENCE: we remove connection_options because we are not using it.
    def initialize(connection, logger, config)
=======
    def update_table_definition(table_name, base) # :nodoc:
      # DIFFERENCE: FQN
      ::ActiveRecord::ConnectionAdapters::SQLite3::Table.new(table_name, base)
    end

    def schema_creation # :nodoc:
      # DIFFERENCE: FQN
      ::ActiveRecord::ConnectionAdapters::SQLite3::SchemaCreation.new self
    end

    def arel_visitor # :nodoc:
      Arel::Visitors::SQLite.new(self)
    end

    def initialize(connection, logger, connection_options, config)
>>>>>>> 828ec425
      super(connection, logger, config)

      @active     = true
      @statements = StatementPool.new(self.class.type_cast_config_to_integer(config[:statement_limit]))

      configure_connection
    end

    def supports_ddl_transactions?
      true
    end

    def supports_savepoints?
      true
    end

    def supports_partial_index?
      sqlite_version >= "3.8.0"
    end

    def requires_reloading?
      true
    end

    def supports_foreign_keys_in_create?
      sqlite_version >= "3.6.19"
    end

    def supports_views?
      true
    end

    def supports_datetime_with_precision?
      true
    end

    def supports_multi_insert?
      sqlite_version >= "3.7.11"
    end

    def active?
      @active
    end

    # Disconnects from the database if already connected. Otherwise, this
    # method does nothing.
    def disconnect!
      super
      @active = false
      @connection.close rescue nil
    end

    # Clears the prepared statements cache.
    def clear_cache!
      @statements.clear
    end

    def supports_index_sort_order?
      true
    end

    # Returns 62. SQLite supports index names up to 64
    # characters. The rest is used by Rails internally to perform
    # temporary rename operations
    def allowed_index_name_length
      index_name_length - 2
    end

    def native_database_types #:nodoc:
      NATIVE_DATABASE_TYPES
    end

    # Returns the current database encoding format as a string, eg: 'UTF-8'
    def encoding
      @connection.encoding.to_s
    end

    def supports_explain?
      true
    end

    # REFERENTIAL INTEGRITY ====================================

    def disable_referential_integrity # :nodoc:
      old = query_value("PRAGMA foreign_keys")

      begin
        execute("PRAGMA foreign_keys = OFF")
        yield
      ensure
        execute("PRAGMA foreign_keys = #{old}")
      end
    end
    
    #--
    # DATABASE STATEMENTS ======================================
    #++

    def explain(arel, binds = [])
      sql = "EXPLAIN QUERY PLAN #{to_sql(arel, binds)}"
      # DIFFERENCE: FQN
      ::ActiveRecord::ConnectionAdapters::SQLite3::ExplainPrettyPrinter.new.pp(exec_query(sql, "EXPLAIN", []))
    end

    def exec_query(sql, name = nil, binds = [], prepare: false)
      type_casted_binds = type_casted_binds(binds)

      log(sql, name, binds, type_casted_binds) do
        ActiveSupport::Dependencies.interlock.permit_concurrent_loads do
          # Don't cache statements if they are not prepared
          unless prepare
            stmt = @connection.prepare(sql)
            begin
              cols = stmt.columns
              unless without_prepared_statement?(binds)
                stmt.bind_params(type_casted_binds)
              end
              records = stmt.to_a
            ensure
              stmt.close
            end
          else
            cache = @statements[sql] ||= {
                stmt: @connection.prepare(sql)
            }
            stmt = cache[:stmt]
            cols = cache[:cols] ||= stmt.columns
            stmt.reset!
            stmt.bind_params(type_casted_binds)
            records = stmt.to_a
          end

          ActiveRecord::Result.new(cols, records)
        end
      end
    end

    def exec_delete(sql, name = 'SQL', binds = [])
      exec_query(sql, name, binds)
      @connection.changes
    end
    alias :exec_update :exec_delete

    def last_inserted_id(result)
      @connection.last_insert_row_id
    end

    def execute(sql, name = nil) #:nodoc:
      log(sql, name) do
        ActiveSupport::Dependencies.interlock.permit_concurrent_loads do
          @connection.execute(sql)
        end
      end
    end

    def begin_db_transaction #:nodoc:
      log("begin transaction",nil) { @connection.transaction }
    end

    def commit_db_transaction #:nodoc:
      log("commit transaction",nil) { @connection.commit }
    end

    def exec_rollback_db_transaction #:nodoc:
      log("rollback transaction",nil) { @connection.rollback }
    end

    # SCHEMA STATEMENTS ========================================

    def primary_keys(table_name) # :nodoc:
      pks = table_structure(table_name).select { |f| f["pk"] > 0 }
      pks.sort_by { |f| f["pk"] }.map { |f| f["name"] }
    end

    def remove_index(table_name, options = {}) #:nodoc:
      index_name = index_name_for_remove(table_name, options)
      exec_query "DROP INDEX #{quote_column_name(index_name)}"
    end

    # Renames a table.
    #
    # Example:
    #   rename_table('octopuses', 'octopi')
    def rename_table(table_name, new_name)
      exec_query "ALTER TABLE #{quote_table_name(table_name)} RENAME TO #{quote_table_name(new_name)}"
      rename_table_indexes(table_name, new_name)
    end

    # DIFFERENCE: deprecated causes a JRuby 9.1 bug where "super" calls itself -> do inline
    def valid_alter_table_type?(type, options = {})
      ActiveSupport::Deprecation.deprecation_warning(__method__)
      !invalid_alter_table_type?(type, options)
    end
    #deprecate :valid_alter_table_type?

    def add_column(table_name, column_name, type, options = {}) #:nodoc:
      if invalid_alter_table_type?(type, options)
        alter_table(table_name) do |definition|
          definition.column(column_name, type, options)
        end
      else
        super
      end
    end

    def remove_column(table_name, column_name, type = nil, options = {}) #:nodoc:
      alter_table(table_name) do |definition|
        definition.remove_column column_name
      end
    end

    def change_column_default(table_name, column_name, default_or_changes) #:nodoc:
      default = extract_new_default_value(default_or_changes)

      alter_table(table_name) do |definition|
        definition[column_name].default = default
      end
    end

    def change_column_null(table_name, column_name, null, default = nil) #:nodoc:
      unless null || default.nil?
        exec_query("UPDATE #{quote_table_name(table_name)} SET #{quote_column_name(column_name)}=#{quote(default)} WHERE #{quote_column_name(column_name)} IS NULL")
      end
      alter_table(table_name) do |definition|
        definition[column_name].null = null
      end
    end

    def change_column(table_name, column_name, type, options = {}) #:nodoc:
      alter_table(table_name) do |definition|
        definition[column_name].instance_eval do
          self.type    = type
          self.limit   = options[:limit] if options.include?(:limit)
          self.default = options[:default] if options.include?(:default)
          self.null    = options[:null] if options.include?(:null)
          self.precision = options[:precision] if options.include?(:precision)
          self.scale   = options[:scale] if options.include?(:scale)
          self.collation = options[:collation] if options.include?(:collation)
        end
      end
    end

    def rename_column(table_name, column_name, new_column_name) #:nodoc:
      column = column_for(table_name, column_name)
      alter_table(table_name, rename: { column.name => new_column_name.to_s })
      rename_column_indexes(table_name, column.name, new_column_name)
    end

    def add_reference(table_name, ref_name, **options) # :nodoc:
      super(table_name, ref_name, type: :integer, **options)
    end
    alias :add_belongs_to :add_reference

    def foreign_keys(table_name)
      fk_info = exec_query("PRAGMA foreign_key_list(#{quote(table_name)})", "SCHEMA")
      fk_info.map do |row|
        options = {
          column: row["from"],
          primary_key: row["to"],
          on_delete: extract_foreign_key_action(row["on_delete"]),
          on_update: extract_foreign_key_action(row["on_update"])
        }
        # DIFFERENCE: FQN
        ::ActiveRecord::ConnectionAdapters::ForeignKeyDefinition.new(table_name, row["table"], options)
      end
    end

    def insert_fixtures(rows, table_name)
      ActiveSupport::Deprecation.warn(<<-MSG.squish)
          `insert_fixtures` is deprecated and will be removed in the next version of Rails.
          Consider using `insert_fixtures_set` for performance improvement.
      MSG
      insert_fixtures_set(table_name => rows)
    end

    def insert_fixtures_set(fixture_set, tables_to_delete = [])
      disable_referential_integrity do
        transaction(requires_new: true) do
          tables_to_delete.each { |table| delete "DELETE FROM #{quote_table_name(table)}", "Fixture Delete" }

          fixture_set.each do |table_name, rows|
            rows.each { |row| insert_fixture(row, table_name) }
          end
        end
      end
    end
    
    private
    def initialize_type_map(m = type_map)
      super
      register_class_with_limit m, %r(int)i, SQLite3Integer
    end

    def table_structure(table_name)
      structure = exec_query("PRAGMA table_info(#{quote_table_name(table_name)})", "SCHEMA")
      raise(ActiveRecord::StatementInvalid, "Could not find table '#{table_name}'") if structure.empty?
      table_structure_with_collation(table_name, structure)
    end
    alias column_definitions table_structure

    # See: https://www.sqlite.org/lang_altertable.html
    # SQLite has an additional restriction on the ALTER TABLE statement
    def invalid_alter_table_type?(type, options)
      type.to_sym == :primary_key || options[:primary_key]
    end

    def alter_table(table_name, options = {}) #:nodoc:
      altered_table_name = "a#{table_name}"
      caller = lambda { |definition| yield definition if block_given? }

      transaction do
        move_table(table_name, altered_table_name,
                   options.merge(temporary: true))
        move_table(altered_table_name, table_name, &caller)
      end
    end

    def move_table(from, to, options = {}, &block)
      copy_table(from, to, options, &block)
      drop_table(from)
    end

    def copy_table(from, to, options = {})
      from_primary_key = primary_key(from)
      options[:id] = false
      create_table(to, options) do |definition|
        @definition = definition
        if from_primary_key.is_a?(Array)
          @definition.primary_keys from_primary_key
        end
        columns(from).each do |column|
          column_name = options[:rename] ?
              (options[:rename][column.name] ||
                  options[:rename][column.name.to_sym] ||
                  column.name) : column.name

          @definition.column(column_name, column.type,
                             limit: column.limit, default: column.default,
                             precision: column.precision, scale: column.scale,
                             null: column.null, collation: column.collation,
                             primary_key: column_name == from_primary_key
          )
        end
        yield @definition if block_given?
      end
      copy_table_indexes(from, to, options[:rename] || {})
      copy_table_contents(from, to,
                          @definition.columns.map(&:name),
                          options[:rename] || {})
    end

    def copy_table_indexes(from, to, rename = {})
      indexes(from).each do |index|
        name = index.name
        # indexes sqlite creates for internal use start with `sqlite_` and
        # don't need to be copied
        next if name.starts_with?("sqlite_")
        if to == "a#{from}"
          name = "t#{name}"
        elsif from == "a#{to}"
          name = name[1..-1]
        end

        to_column_names = columns(to).map(&:name)
        columns = index.columns.map { |c| rename[c] || c }.select do |column|
          to_column_names.include?(column)
        end

        unless columns.empty?
          # index name can't be the same
          opts = { name: name.gsub(/(^|_)(#{from})_/, "\\1#{to}_"), internal: true }
          opts[:unique] = true if index.unique
          opts[:where] = index.where if index.where
          add_index(to, columns, opts)
        end
      end
    end

    def copy_table_contents(from, to, columns, rename = {})
      column_mappings = Hash[columns.map { |name| [name, name] }]
      rename.each { |a| column_mappings[a.last] = a.first }
      from_columns = columns(from).collect(&:name)
      columns = columns.find_all { |col| from_columns.include?(column_mappings[col]) }
      from_columns_to_copy = columns.map { |col| column_mappings[col] }
      quoted_columns = columns.map { |col| quote_column_name(col) } * ","
      quoted_from_columns = from_columns_to_copy.map { |col| quote_column_name(col) } * ","

      exec_query("INSERT INTO #{quote_table_name(to)} (#{quoted_columns})
                     SELECT #{quoted_from_columns} FROM #{quote_table_name(from)}")
    end

    def sqlite_version
      @sqlite_version ||= SQLite3Adapter::Version.new(select_value("select sqlite_version(*)"))
    end

    def translate_exception(exception, message)
      case exception.message
        # SQLite 3.8.2 returns a newly formatted error message:
        #   UNIQUE constraint failed: *table_name*.*column_name*
        # Older versions of SQLite return:
        #   column *column_name* is not unique
        when /column(s)? .* (is|are) not unique/, /UNIQUE constraint failed: .*/
          # DIFFERENCE: FQN
          ::ActiveRecord::RecordNotUnique.new(message)
        when /.* may not be NULL/, /NOT NULL constraint failed: .*/
          # DIFFERENCE: FQN
          ::ActiveRecord::NotNullViolation.new(message)
        when /FOREIGN KEY constraint failed/i
          # DIFFERENCE: FQN
          ::ActiveRecord::InvalidForeignKey.new(message)
        else
          super
      end
    end

    COLLATE_REGEX = /.*\"(\w+)\".*collate\s+\"(\w+)\".*/i.freeze

    def table_structure_with_collation(table_name, basic_structure)
      collation_hash = {}
      sql = <<-SQL
            SELECT sql FROM
              (SELECT * FROM sqlite_master UNION ALL
               SELECT * FROM sqlite_temp_master)
            WHERE type = 'table' AND name = #{quote(table_name)}
      SQL

      # Result will have following sample string
      # CREATE TABLE "users" ("id" INTEGER PRIMARY KEY AUTOINCREMENT NOT NULL,
      #                       "password_digest" varchar COLLATE "NOCASE");
      result = exec_query(sql, "SCHEMA").first

      if result
        # Splitting with left parentheses and picking up last will return all
        # columns separated with comma(,).
        columns_string = result["sql"].split("(").last

        columns_string.split(",").each do |column_string|
          # This regex will match the column name and collation type and will save
          # the value in $1 and $2 respectively.
          collation_hash[$1] = $2 if COLLATE_REGEX =~ column_string
        end

        basic_structure.map! do |column|
          column_name = column["name"]

          if collation_hash.has_key? column_name
            column["collation"] = collation_hash[column_name]
          end

          column
        end
      else
        basic_structure.to_hash
      end
    end

    def arel_visitor
      Arel::Visitors::SQLite.new(self)
    end

    def configure_connection
      execute("PRAGMA foreign_keys = ON", "SCHEMA")
    end

    # DIFFERENCE: FQN
    class SQLite3Integer < ::ActiveRecord::Type::Integer # :nodoc:
      private
      def _limit
        # INTEGER storage class can be stored 8 bytes value.
        # See https://www.sqlite.org/datatype3.html#storage_classes_and_datatypes
        limit || 8
      end
    end

    # DIFFERENCE: FQN
    ::ActiveRecord::Type.register(:integer, SQLite3Integer, adapter: :sqlite3)
  end
  # DIFFERENCE: A registration here is moved down to concrete class so we are not registering part of an adapter.
end

module ActiveRecord::ConnectionAdapters
  class SQLite3Column < JdbcColumn
    def initialize(name, *args)
      if Hash === name
        super
      else
        super(nil, name, *args)
      end
    end

    def self.string_to_binary(value)
      value
    end

    def self.binary_to_string(value)
      if value.respond_to?(:encoding) && value.encoding != Encoding::ASCII_8BIT
        value = value.force_encoding(Encoding::ASCII_8BIT)
      end
      value
    end

    # @override {ActiveRecord::ConnectionAdapters::JdbcColumn#init_column}
    def init_column(name, default, *args)
      if default =~ /NULL/
        @default = nil
      else
        super
      end
    end

    # @override {ActiveRecord::ConnectionAdapters::JdbcColumn#default_value}
    def default_value(value)
      # JDBC returns column default strings with actual single quotes :
      return $1 if value =~ /^'(.*)'$/

      value
    end

    # @override {ActiveRecord::ConnectionAdapters::Column#type_cast}
    def type_cast(value)
      return nil if value.nil?
      case type
        when :string then value
        when :primary_key
          value.respond_to?(:to_i) ? value.to_i : ( value ? 1 : 0 )
        when :float    then value.to_f
        when :decimal  then self.class.value_to_decimal(value)
        when :boolean  then self.class.value_to_boolean(value)
        else super
      end
    end

    private

    # @override {ActiveRecord::ConnectionAdapters::Column#simplified_type}
    def simplified_type(field_type)
      case field_type
        when /boolean/i       then :boolean
        when /text/i          then :text
        when /varchar/i       then :string
        when /int/i           then :integer
        when /float/i         then :float
        when /real|decimal/i  then
          extract_scale(field_type) == 0 ? :integer : :decimal
        when /datetime/i      then :datetime
        when /date/i          then :date
        when /time/i          then :time
        when /blob/i          then :binary
        else super
      end
    end

    # @override {ActiveRecord::ConnectionAdapters::Column#extract_limit}
    def extract_limit(sql_type)
      return nil if sql_type =~ /^(real)\(\d+/i
      super
    end

    def extract_precision(sql_type)
      case sql_type
        when /^(real)\((\d+)(,\d+)?\)/i then $2.to_i
        else super
      end
    end

    def extract_scale(sql_type)
      case sql_type
        when /^(real)\((\d+)\)/i then 0
        when /^(real)\((\d+)(,(\d+))\)/i then $4.to_i
        else super
      end
    end
  end

  remove_const(:SQLite3Adapter) if const_defined?(:SQLite3Adapter)

  # Currently our adapter is named the same as what AR5 names its adapter.  We will need to get
  # this changed at some point so this can be a unique name and we can extend activerecord
  # ActiveRecord::ConnectionAdapters::SQLite3Adapter.  Once we can do that we can remove the
  # module SQLite3 above and remove a majority of this file.
  class SQLite3Adapter < AbstractAdapter
    include ArJdbc::Abstract::Core
    include ArJdbc::SQLite3
    include ArJdbc::Abstract::DatabaseStatements
    include ArJdbc::Abstract::StatementCache
    include ArJdbc::Abstract::TransactionSupport

    # Note: This is part of original AR sqlite3_adapter.rb and not an override by us.  This is to just
    # work around our copy of Sqlite3Adapter being a module above and not a class.
    ##
    # :singleton-method:
    # Indicates whether boolean values are stored in sqlite3 databases as 1
    # and 0 or 't' and 'f'. Leaving <tt>ActiveRecord::ConnectionAdapters::SQLite3Adapter.represent_boolean_as_integer</tt>
    # set to false is deprecated. SQLite databases have used 't' and 'f' to
    # serialize boolean values and must have old data converted to 1 and 0
    # (its native boolean serialization) before setting this flag to true.
    # Conversion can be accomplished by setting up a rake task which runs
    #
    #   ExampleModel.where("boolean_column = 't'").update_all(boolean_column: 1)
    #   ExampleModel.where("boolean_column = 'f'").update_all(boolean_column: 0)
    # for all models and all boolean columns, after which the flag must be set
    # to true by adding the following to your <tt>application.rb</tt> file:
    #
    #   Rails.application.config.active_record.sqlite3.represent_boolean_as_integer = true
    class_attribute :represent_boolean_as_integer, default: false

    def supports_transaction_isolation?
      false
    end

    def begin_isolated_db_transaction(isolation)
      raise ActiveRecord::TransactionIsolationError, 'adapter does not support setting transaction isolation'
    end
    
    # SQLite driver doesn't support all types of insert statements with executeUpdate so
    # make it act like a regular query and the ids will be returned from #last_inserted_id
    # example: INSERT INTO "aircraft" DEFAULT VALUES
    def exec_insert(sql, name = nil, binds = [], pk = nil, sequence_name = nil)
      exec_query(sql, name, binds)
    end

    def jdbc_column_class
      ::ActiveRecord::ConnectionAdapters::SQLite3Column
    end

    def jdbc_connection_class(spec)
      self.class.jdbc_connection_class
    end

    # @see ActiveRecord::ConnectionAdapters::JdbcAdapter#jdbc_connection_class
    def self.jdbc_connection_class
      ::ActiveRecord::ConnectionAdapters::SQLite3JdbcConnection
    end

    # Note: This is not an override of ours but a moved line from AR Sqlite3Adapter to register ours vs our copied module (which would be their class).
#    ActiveSupport.run_load_hooks(:active_record_sqlite3adapter, SQLite3Adapter)
  end
end<|MERGE_RESOLUTION|>--- conflicted
+++ resolved
@@ -62,26 +62,7 @@
       end
     end
 
-<<<<<<< HEAD
-    # DIFFERENCE: we remove connection_options because we are not using it.
-    def initialize(connection, logger, config)
-=======
-    def update_table_definition(table_name, base) # :nodoc:
-      # DIFFERENCE: FQN
-      ::ActiveRecord::ConnectionAdapters::SQLite3::Table.new(table_name, base)
-    end
-
-    def schema_creation # :nodoc:
-      # DIFFERENCE: FQN
-      ::ActiveRecord::ConnectionAdapters::SQLite3::SchemaCreation.new self
-    end
-
-    def arel_visitor # :nodoc:
-      Arel::Visitors::SQLite.new(self)
-    end
-
     def initialize(connection, logger, connection_options, config)
->>>>>>> 828ec425
       super(connection, logger, config)
 
       @active     = true
