--- conflicted
+++ resolved
@@ -242,11 +242,6 @@
 
     def supports_views?; true end
 
-<<<<<<< HEAD
-    def supports_bulk_alter?; true end
-
-=======
->>>>>>> 059d0c93
     def supports_datetime_with_precision?; true end
 
     def supports_comments?; true end
