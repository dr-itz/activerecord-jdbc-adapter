# frozen_string_literal: false
ArJdbc.load_java_part :PostgreSQL

require 'ipaddr'
require 'active_record/connection_adapters/abstract_adapter'
require 'active_record/connection_adapters/postgresql/column'
require 'active_record/connection_adapters/postgresql/explain_pretty_printer'
require 'active_record/connection_adapters/postgresql/quoting'
require 'active_record/connection_adapters/postgresql/referential_integrity'
require 'active_record/connection_adapters/postgresql/schema_creation'
require 'active_record/connection_adapters/postgresql/schema_dumper'
require 'active_record/connection_adapters/postgresql/schema_statements'
require 'active_record/connection_adapters/postgresql/type_metadata'
require 'active_record/connection_adapters/postgresql/utils'
require 'arjdbc/abstract/core'
require 'arjdbc/abstract/connection_management'
require 'arjdbc/abstract/database_statements'
require 'arjdbc/abstract/statement_cache'
require 'arjdbc/abstract/transaction_support'
require 'arjdbc/postgresql/base/array_decoder'
require 'arjdbc/postgresql/base/array_encoder'
require 'arjdbc/postgresql/name'

module ArJdbc
  # Strives to provide Rails built-in PostgreSQL adapter (API) compatibility.
  module PostgreSQL

    require 'arjdbc/postgresql/column'
    require 'arel/visitors/postgresql_jdbc'
    # @private
    IndexDefinition = ::ActiveRecord::ConnectionAdapters::IndexDefinition

    # @private
    ForeignKeyDefinition = ::ActiveRecord::ConnectionAdapters::ForeignKeyDefinition

    # @private
    Type = ::ActiveRecord::Type

    # @see ActiveRecord::ConnectionAdapters::JdbcAdapter#jdbc_connection_class
    def self.jdbc_connection_class
      ::ActiveRecord::ConnectionAdapters::PostgreSQLJdbcConnection
    end
    
    # @see ActiveRecord::ConnectionAdapters::JdbcAdapter#jdbc_column_class
    def jdbc_column_class; ::ActiveRecord::ConnectionAdapters::PostgreSQLColumn end

    ADAPTER_NAME = 'PostgreSQL'.freeze

    def adapter_name
      ADAPTER_NAME
    end

    def postgresql_version
      @postgresql_version ||=
        begin
          version = select_version
          if version =~ /PostgreSQL (\d+)\.(\d+)\.(\d+)/
            ($1.to_i * 10000) + ($2.to_i * 100) + $3.to_i
          else
            0
          end
        end
    end

    def select_version
      @_version ||= select_value('SELECT version()')
    end
    private :select_version

    def redshift?
      # SELECT version() :
      #  PostgreSQL 8.0.2 on i686-pc-linux-gnu, compiled by GCC gcc (GCC) 3.4.2 20041017 (Red Hat 3.4.2-6.fc3), Redshift 1.0.647
      if ( redshift = config[:redshift] ).nil?
        redshift = !! (select_version || '').index('Redshift')
      end
      redshift
    end
    private :redshift?

    def use_insert_returning?
      if @use_insert_returning.nil?
        @use_insert_returning = supports_insert_with_returning?
      end
      @use_insert_returning
    end

    def set_client_encoding(encoding)
      ActiveRecord::Base.logger.warn "client_encoding is set by the driver and should not be altered, ('#{encoding}' ignored)"
      ActiveRecord::Base.logger.debug "Set the 'allowEncodingChanges' driver property (e.g. using config[:properties]) if you need to override the client encoding when doing a copy."
    end

    # Configures the encoding, verbosity, schema search path, and time zone of the connection.
    # This is called on `connection.connect` and should not be called manually.
    def configure_connection
      #if encoding = config[:encoding]
        # The client_encoding setting is set by the driver and should not be altered.
        # If the driver detects a change it will abort the connection.
        # see http://jdbc.postgresql.org/documentation/91/connect.html
        # self.set_client_encoding(encoding)
      #end
      self.client_min_messages = config[:min_messages] || 'warning'
      self.schema_search_path = config[:schema_search_path] || config[:schema_order]

      # Use standard-conforming strings if available so we don't have to do the E'...' dance.
      set_standard_conforming_strings

      # If using Active Record's time zone support configure the connection to return
      # TIMESTAMP WITH ZONE types in UTC.
      # (SET TIME ZONE does not use an equals sign like other SET variables)
      if ActiveRecord::Base.default_timezone == :utc
        execute("SET time zone 'UTC'", 'SCHEMA')
      elsif tz = local_tz
        execute("SET time zone '#{tz}'", 'SCHEMA')
      end unless redshift?

      # SET statements from :variables config hash
      # http://www.postgresql.org/docs/8.3/static/sql-set.html
      (config[:variables] || {}).map do |k, v|
        if v == ':default' || v == :default
          # Sets the value to the global or compile default
          execute("SET SESSION #{k} TO DEFAULT", 'SCHEMA')
        elsif ! v.nil?
          execute("SET SESSION #{k} TO #{quote(v)}", 'SCHEMA')
        end
      end
    end

    # @private
    ActiveRecordError = ::ActiveRecord::ActiveRecordError

    NATIVE_DATABASE_TYPES = {
      primary_key:  'bigserial primary key',
      bigint:       { name: 'bigint' },
      binary:       { name: 'bytea' },
      bit:          { name: 'bit' },
      bit_varying:  { name: 'bit varying' },
      boolean:      { name: 'boolean' },
      box:          { name: 'box' },
      char:         { name: 'char' },
      cidr:         { name: 'cidr' },
      circle:       { name: 'circle' },
      citext:       { name: 'citext' },
      date:         { name: 'date' },
      daterange:    { name: 'daterange' },
      datetime:     { name: 'timestamp' },
      decimal:      { name: 'decimal' }, # :limit => 1000
      float:        { name: 'float' },
      hstore:       { name: 'hstore' },
      inet:         { name: 'inet' },
      int4range:    { name: 'int4range' },
      int8range:    { name: 'int8range' },
      integer:      { name: 'integer' },
      interval:     { name: 'interval' }, # This doesn't get added to AR's postgres adapter until 5.1 but it fixes broken tests in 5.0 ...
      json:         { name: 'json' },
      jsonb:        { name: 'jsonb' },
      line:         { name: 'line' },
      lseg:         { name: 'lseg' },
      ltree:        { name: 'ltree' },
      macaddr:      { name: 'macaddr' },
      money:        { name: 'money' },
      numeric:      { name: 'numeric' },
      numrange:     { name: 'numrange' },
      oid:          { name: 'oid' },
      path:         { name: 'path' },
      point:        { name: 'point' },
      polygon:      { name: 'polygon' },
      string:       { name: 'character varying' },
      text:         { name: 'text' },
      time:         { name: 'time' },
      timestamp:    { name: 'timestamp' },
      tsrange:      { name: 'tsrange' },
      tstzrange:    { name: 'tstzrange' },
      tsvector:     { name: 'tsvector' },
      uuid:         { name: 'uuid' },
      xml:          { name: 'xml' }
    }

    def native_database_types
      NATIVE_DATABASE_TYPES
    end

    def valid_type?(type)
      !native_database_types[type].nil?
    end

    # Enable standard-conforming strings if available.
    def set_standard_conforming_strings
      self.standard_conforming_strings=(true)
    end

    # Enable standard-conforming strings if available.
    def standard_conforming_strings=(enable)
      client_min_messages = self.client_min_messages
      begin
        self.client_min_messages = 'panic'
        value = enable ? "on" : "off"
        execute("SET standard_conforming_strings = #{value}", 'SCHEMA')
        @standard_conforming_strings = ( value == "on" )
      rescue
        @standard_conforming_strings = :unsupported
      ensure
        self.client_min_messages = client_min_messages
      end
    end

    def standard_conforming_strings?
      if @standard_conforming_strings.nil?
        client_min_messages = self.client_min_messages
        begin
          self.client_min_messages = 'panic'
          value = select_one('SHOW standard_conforming_strings', 'SCHEMA')['standard_conforming_strings']
          @standard_conforming_strings = ( value == "on" )
        rescue
          @standard_conforming_strings = :unsupported
        ensure
          self.client_min_messages = client_min_messages
        end
      end
      @standard_conforming_strings == true # return false if :unsupported
    end

    def supports_ddl_transactions?; true end

    def supports_explain?; true end

    def supports_expression_index?; true end

    def supports_index_sort_order?; true end

    def supports_partial_index?; true end

    def supports_savepoints?; true end

    def supports_transaction_isolation?; true end

    def supports_views?; true end

    # Does PostgreSQL support standard conforming strings?
    def supports_standard_conforming_strings?
      standard_conforming_strings?
      @standard_conforming_strings != :unsupported
    end

    def supports_hex_escaped_bytea?
      postgresql_version >= 90000
    end

    def supports_insert_with_returning?
      postgresql_version >= 80200
    end

    def supports_pgcrypto_uuid?
      postgresql_version >= 90400
    end

    # Range data-types weren't introduced until PostgreSQL 9.2.
    def supports_ranges?
      postgresql_version >= 90200
    end

    def supports_extensions?
      postgresql_version >= 90200
    end # NOTE: only since AR-4.0 but should not hurt on other versions

    # From AR 5.1 postgres_adapter.rb
    def default_index_type?(index) # :nodoc:
      index.using == :btree || super
    end

    def enable_extension(name)
      execute("CREATE EXTENSION IF NOT EXISTS \"#{name}\"")
    end

    def disable_extension(name)
      execute("DROP EXTENSION IF EXISTS \"#{name}\" CASCADE")
    end

    def extension_enabled?(name)
      if supports_extensions?
        rows = select_rows("SELECT EXISTS(SELECT * FROM pg_available_extensions WHERE name = '#{name}' AND installed_version IS NOT NULL)", 'SCHEMA')
        available = rows.first.first # true/false or 't'/'f'
        available == true || available == 't'
      end
    end

    def extensions
      if supports_extensions?
        rows = select_rows "SELECT extname from pg_extension", "SCHEMA"
        rows.map { |row| row.first }
      else
        []
      end
    end

    def max_identifier_length
      @max_identifier_length ||= query_value("SHOW max_identifier_length", "SCHEMA").to_i
    end
    alias table_alias_length max_identifier_length
    alias index_name_length max_identifier_length

    def index_algorithms
      { :concurrently => 'CONCURRENTLY' }
    end

    # Set the authorized user for this session.
    def session_auth=(user)
      execute "SET SESSION AUTHORIZATION #{user}"
    end

    # Came from postgres_adapter
    def get_advisory_lock(lock_id) # :nodoc:
      unless lock_id.is_a?(Integer) && lock_id.bit_length <= 63
        raise(ArgumentError, "Postgres requires advisory lock ids to be a signed 64 bit integer")
      end
      select_value("SELECT pg_try_advisory_lock(#{lock_id});")
    end

    # Came from postgres_adapter
    def release_advisory_lock(lock_id) # :nodoc:
      unless lock_id.is_a?(Integer) && lock_id.bit_length <= 63
        raise(ArgumentError, "Postgres requires advisory lock ids to be a signed 64 bit integer")
      end
      select_value("SELECT pg_advisory_unlock(#{lock_id})") == 't'.freeze
    end

    def exec_insert(sql, name, binds, pk = nil, sequence_name = nil)
      val = super
      if !use_insert_returning? && pk
        unless sequence_name
          table_ref = extract_table_ref_from_insert_sql(sql)
          sequence_name = default_sequence_name(table_ref, pk)
          return val unless sequence_name
        end
        last_insert_id_result(sequence_name)
      else
        val
      end
    end

    def explain(arel, binds = [])
      sql = "EXPLAIN #{to_sql(arel, binds)}"
      ActiveRecord::ConnectionAdapters::PostgreSQL::ExplainPrettyPrinter.new.pp(exec_query(sql, 'EXPLAIN', binds))
    end

    # Take an id from the result of an INSERT query.
    # @return [Integer, NilClass]
    def last_inserted_id(result)
      if result.is_a?(Hash) || result.is_a?(ActiveRecord::Result)
        result.first.first[1] # .first = { "id"=>1 } .first = [ "id", 1 ]
      else
        result
      end
    end

    def sql_for_insert(sql, pk, id_value, sequence_name, binds) # :nodoc:
      if pk.nil?
        # Extract the table from the insert sql. Yuck.
        table_ref = extract_table_ref_from_insert_sql(sql)
        pk = primary_key(table_ref) if table_ref
      end

      pk = nil if pk.is_a?(Array)

      if pk && use_insert_returning?
        sql = "#{sql} RETURNING #{quote_column_name(pk)}"
      end

      super
    end

    # @note Only for "better" AR 4.0 compatibility.
    # @private
    def query(sql, name = nil)
      log(sql, name) do
        result = []
        @connection.execute_query_raw(sql, []) do |*values|
          # We need to use #deep_dup here because it appears that
          # the java method is reusing an object in some cases
          # which makes all of the entries in the "result"
          # array end up with the same values as the last row
          result << values.deep_dup
        end
        result
      end
    end

    def clear_cache!
      super
      # Make sure all query plans are *really* gone
      @connection.execute 'DEALLOCATE ALL' if active?
    end

    def reset!
      clear_cache!
      reset_transaction
      @connection.rollback # Have to deal with rollbacks differently than the AR adapter
      @connection.execute 'DISCARD ALL'
      @connection.configure_connection
    end

    def last_insert_id_result(sequence_name)
      select_value("SELECT currval('#{sequence_name}')", 'SQL')
    end

    # Create a new PostgreSQL database. Options include <tt>:owner</tt>, <tt>:template</tt>,
    # <tt>:encoding</tt>, <tt>:collation</tt>, <tt>:ctype</tt>,
    # <tt>:tablespace</tt>, and <tt>:connection_limit</tt> (note that MySQL uses
    # <tt>:charset</tt> while PostgreSQL uses <tt>:encoding</tt>).
    #
    # Example:
    # create_database config[:database], config
    # create_database 'foo_development', encoding: 'unicode'
    def create_database(name, options = {})
      options = { :encoding => 'utf8' }.merge!(options.symbolize_keys)

      option_string = options.sum do |key, value|
        case key
        when :owner
          " OWNER = \"#{value}\""
        when :template
          " TEMPLATE = \"#{value}\""
        when :encoding
          " ENCODING = '#{value}'"
        when :collation
          " LC_COLLATE = '#{value}'"
        when :ctype
          " LC_CTYPE = '#{value}'"
        when :tablespace
          " TABLESPACE = \"#{value}\""
        when :connection_limit
          " CONNECTION LIMIT = #{value}"
        else
          ""
        end
      end

      execute "CREATE DATABASE #{quote_table_name(name)}#{option_string}"
    end

    def all_schemas
      select('SELECT nspname FROM pg_namespace').map { |row| row["nspname"] }
    end

    # Returns the current client message level.
    def client_min_messages
      return nil if redshift? # not supported on Redshift
      select_value('SHOW client_min_messages', 'SCHEMA')
    end

    # Set the client message level.
    def client_min_messages=(level)
      # NOTE: for now simply ignore the writer (no warn on Redshift) so that
      # the AR copy-pasted PpstgreSQL parts stay the same as much as possible
      return nil if redshift? # not supported on Redshift
      execute("SET client_min_messages TO '#{level}'", 'SCHEMA')
    end

    # ORDER BY clause for the passed order option.
    #
    # PostgreSQL does not allow arbitrary ordering when using DISTINCT ON,
    # so we work around this by wrapping the SQL as a sub-select and ordering
    # in that query.
    def add_order_by_for_association_limiting!(sql, options)
      return sql if options[:order].blank?

      order = options[:order].split(',').collect { |s| s.strip }.reject(&:blank?)
      order.map! { |s| 'DESC' if s =~ /\bdesc$/i }
      order = order.zip((0...order.size).to_a).map { |s,i| "id_list.alias_#{i} #{s}" }.join(', ')

      sql.replace "SELECT * FROM (#{sql}) AS id_list ORDER BY #{order}"
    end

    # @note #quote_string implemented as native

    def escape_bytea(string)
      return unless string
      if supports_hex_escaped_bytea?
        "\\\\x#{string.unpack("H*")[0]}"
      else
        result = ''
        string.each_byte { |c| result << sprintf('\\\\%03o', c) }
        result
      end
    end

    # @override
    def quote_table_name(name)
      schema, name_part = extract_pg_identifier_from_name(name.to_s)

      unless name_part
        quote_column_name(schema)
      else
        table_name, name_part = extract_pg_identifier_from_name(name_part)
        "#{quote_column_name(schema)}.#{quote_column_name(table_name)}"
      end
    end

    # @note #quote_column_name implemented as native
    alias_method :quote_schema_name, :quote_column_name

<<<<<<< HEAD
=======
    # Changes the column of a table.
    def change_column(table_name, column_name, type, options = {})
      quoted_table_name = quote_table_name(table_name)
      quoted_column_name = quote_table_name(column_name)

      sql_type = type_to_sql(type, options[:limit], options[:precision], options[:scale])
      sql_type << "[]" if options[:array]

      sql = "ALTER TABLE #{quoted_table_name} ALTER COLUMN #{quoted_column_name} TYPE #{sql_type}"
      sql << " USING #{options[:using]}" if options[:using]
      if options[:cast_as]
        sql << " USING CAST(#{quoted_column_name} AS #{type_to_sql(options[:cast_as], options[:limit], options[:precision], options[:scale])})"
      end
      begin
        execute sql
      rescue ActiveRecord::StatementInvalid => e
        raise e if postgresql_version > 80000
        change_column_pg7(table_name, column_name, type, options)
      end

      change_column_default(table_name, column_name, options[:default]) if options_include_default?(options)
      change_column_null(table_name, column_name, options[:null], options[:default]) if options.key?(:null)
    end # unless const_defined? :SchemaCreation

    def change_column_pg7(table_name, column_name, type, options)
      quoted_table_name = quote_table_name(table_name)
      # This is PostgreSQL 7.x, so we have to use a more arcane way of doing it.
      begin
        begin_db_transaction
        tmp_column_name = "#{column_name}_ar_tmp"
        add_column(table_name, tmp_column_name, type, options)
        execute "UPDATE #{quoted_table_name} SET #{quote_column_name(tmp_column_name)} = CAST(#{quote_column_name(column_name)} AS #{sql_type})"
        remove_column(table_name, column_name)
        rename_column(table_name, tmp_column_name, column_name)
        commit_db_transaction
      rescue
        rollback_db_transaction
      end
    end
    private :change_column_pg7

>>>>>>> 582eaa40
    def remove_index!(table_name, index_name)
      execute "DROP INDEX #{quote_table_name(index_name)}"
    end

    # @override
    def supports_foreign_keys?; true end

    # @private
    def column_for(table_name, column_name)
      column_name = column_name.to_s
      for column in columns(table_name)
        return column if column.name == column_name
      end
      nil
    end

    # Returns the list of a table's column names, data types, and default values.
    #
    # If the table name is not prefixed with a schema, the database will
    # take the first match from the schema search path.
    #
    # Query implementation notes:
    #  - format_type includes the column size constraint, e.g. varchar(50)
    #  - ::regclass is a function that gives the id for a table name
    def column_definitions(table_name)
      rows = select_rows(<<-end_sql, 'SCHEMA')
        SELECT a.attname, format_type(a.atttypid, a.atttypmod),
               pg_get_expr(d.adbin, d.adrelid), a.attnotnull, a.atttypid, a.atttypmod,
               (SELECT c.collname FROM pg_collation c, pg_type t
                 WHERE c.oid = a.attcollation AND t.oid = a.atttypid
                  AND a.attcollation <> t.typcollation),
               col_description(a.attrelid, a.attnum) AS comment
          FROM pg_attribute a
          LEFT JOIN pg_attrdef d ON a.attrelid = d.adrelid AND a.attnum = d.adnum
         WHERE a.attrelid = #{quote(quote_table_name(table_name))}::regclass
           AND a.attnum > 0 AND NOT a.attisdropped
         ORDER BY a.attnum
      end_sql

      # Force the notnull attribute to a boolean
      rows.each do |row|
        row[3] = row[3] == 't' if row[3].is_a?(String)
      end
    end
    private :column_definitions

    def truncate(table_name, name = nil)
      execute "TRUNCATE TABLE #{quote_table_name(table_name)}", name
    end

    # Returns an array of indexes for the given table.
    def indexes(table_name, name = nil)
      if name
        ActiveSupport::Deprecation.warn(<<-MSG.squish)
              Passing name to #indexes is deprecated without replacement.
        MSG
      end
      
      # FIXME: AR version => table = Utils.extract_schema_qualified_name(table_name.to_s)
      schema, table = extract_schema_and_table(table_name.to_s)

      result = query(<<-SQL, 'SCHEMA')
            SELECT distinct i.relname, d.indisunique, d.indkey, pg_get_indexdef(d.indexrelid), t.oid,
                            pg_catalog.obj_description(i.oid, 'pg_class') AS comment,
            (SELECT COUNT(*) FROM pg_opclass o
               JOIN (SELECT unnest(string_to_array(d.indclass::text, ' '))::int oid) c
                 ON o.oid = c.oid WHERE o.opcdefault = 'f')
            FROM pg_class t
            INNER JOIN pg_index d ON t.oid = d.indrelid
            INNER JOIN pg_class i ON d.indexrelid = i.oid
            LEFT JOIN pg_namespace n ON n.oid = i.relnamespace
            WHERE i.relkind = 'i'
              AND d.indisprimary = 'f'
              AND t.relname = '#{table}'
              AND n.nspname = #{schema ? "'#{schema}'" : 'ANY (current_schemas(false))'}
            ORDER BY i.relname
      SQL

      result.map do |row|
        index_name = row[0]
        # FIXME: These values [1,2] are returned in a different format than AR expects, maybe we could update it on the Java side to be more accurate
        unique = row[1].is_a?(String) ? row[1] == 't' : row[1] # JDBC gets us a boolean
        indkey = row[2].is_a?(Java::OrgPostgresqlUtil::PGobject) ? row[2].value : row[2]
        indkey = indkey.split(" ").map(&:to_i)
        inddef = row[3]
        oid = row[4]
        comment = row[5]
        opclass = row[6]

        using, expressions, where = inddef.scan(/ USING (\w+?) \((.+?)\)(?: WHERE (.+))?\z/).flatten

        if indkey.include?(0) || opclass > 0
          columns = expressions
        else
          columns = Hash[query(<<-SQL.strip_heredoc, "SCHEMA")].values_at(*indkey).compact
                SELECT a.attnum, a.attname
                FROM pg_attribute a
                WHERE a.attrelid = #{oid}
                AND a.attnum IN (#{indkey.join(",")})
          SQL

          # add info on sort order for columns (only desc order is explicitly specified, asc is the default)
          orders = Hash[
              expressions.scan(/(\w+) DESC/).flatten.map { |order_column| [order_column, :desc] }
          ]
        end

        IndexDefinition.new(table_name, index_name, unique, columns, [], orders, where, nil, using.to_sym, comment.presence)
      end.compact
    end

    # @private
    def column_name_for_operation(operation, node)
      case operation
      when 'maximum' then 'max'
      when 'minimum' then 'min'
      when 'average' then 'avg'
      else operation.downcase
      end
    end

    private

    # Pulled from ActiveRecord's Postgres adapter and modified to use execute
    def can_perform_case_insensitive_comparison_for?(column)
      @case_insensitive_cache ||= {}
      @case_insensitive_cache[column.sql_type] ||= begin
        sql = <<-end_sql
              SELECT exists(
                SELECT * FROM pg_proc
                WHERE proname = 'lower'
                  AND proargtypes = ARRAY[#{quote column.sql_type}::regtype]::oidvector
              ) OR exists(
                SELECT * FROM pg_proc
                INNER JOIN pg_cast
                  ON ARRAY[casttarget]::oidvector = proargtypes
                WHERE proname = 'lower'
                  AND castsource = #{quote column.sql_type}::regtype
              )
        end_sql
        select_rows(sql, 'SCHEMA').first.first == 't'
      end
    end

    def translate_exception(exception, message)
      # TODO: Can we base these on an error code of some kind?
      case exception.message
      when /duplicate key value violates unique constraint/
        ::ActiveRecord::RecordNotUnique.new(message)
      when /violates not-null constraint/
        ::ActiveRecord::NotNullViolation.new(message)
      when /violates foreign key constraint/
        ::ActiveRecord::InvalidForeignKey.new(message)
      when /value too long/
        ::ActiveRecord::ValueTooLong.new(message)
      when /out of range/
        ::ActiveRecord::RangeError.new(message)
      when /could not serialize/
        ::ActiveRecord::SerializationFailure.new(message)
      when /deadlock detected/
        ::ActiveRecord::Deadlocked.new(message)
      else
        super
      end
    end

    # @private `Utils.extract_schema_and_table` from AR
    def extract_schema_and_table(name)
      result = name.scan(/[^".\s]+|"[^"]*"/)[0, 2]
      result.each { |m| m.gsub!(/(^"|"$)/, '') }
      result.unshift(nil) if result.size == 1 # schema == nil
      result # [schema, table]
    end

    def extract_pg_identifier_from_name(name)
      match_data = name[0, 1] == '"' ? name.match(/\"([^\"]+)\"/) : name.match(/([^\.]+)/)

      if match_data
        rest = name[match_data[0].length..-1]
        rest = rest[1..-1] if rest[0, 1] == "."
        [match_data[1], (rest.length > 0 ? rest : nil)]
      end
    end

    def extract_table_ref_from_insert_sql(sql)
      sql[/into\s+([^\(]*).*values\s*\(/i]
      $1.strip if $1
    end

    def local_tz
      @local_tz ||= execute('SHOW TIME ZONE', 'SCHEMA').first["TimeZone"]
    end

  end
end

require 'arjdbc/util/quoted_cache'

module ActiveRecord::ConnectionAdapters

  # NOTE: seems needed on 4.x due loading of '.../postgresql/oid' which
  # assumes: class PostgreSQLAdapter < AbstractAdapter
  remove_const(:PostgreSQLAdapter) if const_defined?(:PostgreSQLAdapter)

  class PostgreSQLAdapter < AbstractAdapter

    # Try to use as much of the built in postgres logic as possible
    # maybe someday we can extend the actual adapter
    include ActiveRecord::ConnectionAdapters::PostgreSQL::ColumnDumper
    include ActiveRecord::ConnectionAdapters::PostgreSQL::ReferentialIntegrity
    include ActiveRecord::ConnectionAdapters::PostgreSQL::SchemaStatements
    include ActiveRecord::ConnectionAdapters::PostgreSQL::Quoting

    include Jdbc::ConnectionPoolCallbacks

    include ArJdbc::Abstract::Core
    include ArJdbc::Abstract::ConnectionManagement
    include ArJdbc::Abstract::DatabaseStatements
    include ArJdbc::Abstract::StatementCache
    include ArJdbc::Abstract::TransactionSupport
    include ArJdbc::PostgreSQL

    require 'arjdbc/postgresql/oid_types'
    include ::ArJdbc::PostgreSQL::OIDTypes

    include ::ArJdbc::PostgreSQL::ColumnHelpers

    include ::ArJdbc::Util::QuotedCache

    # AR expects OID to be available on the adapter
    OID = ActiveRecord::ConnectionAdapters::PostgreSQL::OID

    def initialize(connection, logger = nil, config = {})
      # @local_tz is initialized as nil to avoid warnings when connect tries to use it
      @local_tz = nil
      @max_identifier_length = nil

      super # configure_connection happens in super

      initialize_type_map(@type_map = Type::HashLookupTypeMap.new)

      @use_insert_returning = @config.key?(:insert_returning) ?
        self.class.type_cast_config_to_boolean(@config[:insert_returning]) : nil
    end

    def arel_visitor # :nodoc:
      Arel::Visitors::PostgreSQL.new(self)
    end

    require 'active_record/connection_adapters/postgresql/schema_definitions'

    ColumnMethods = ActiveRecord::ConnectionAdapters::PostgreSQL::ColumnMethods
    TableDefinition = ActiveRecord::ConnectionAdapters::PostgreSQL::TableDefinition
    Table = ActiveRecord::ConnectionAdapters::PostgreSQL::Table

    def create_table_definition(*args) # :nodoc:
      TableDefinition.new(*args)
    end

    def exec_query(sql, name = nil, binds = [], prepare: false)
      super
    rescue ActiveRecord::StatementInvalid => e
      raise unless e.cause.message.include?('cached plan must not change result type'.freeze)

      if open_transactions > 0
        # In a transaction, have to fail it - See AR code for details
        raise ActiveRecord::PreparedStatementCacheExpired.new(e.cause.message)
      else
        # Not in a transaction, clear the prepared statement and try again
        delete_cached_statement(sql)
        retry
      end
    end

    def schema_creation # :nodoc:
      PostgreSQL::SchemaCreation.new self
    end

    def update_table_definition(table_name, base)
      Table.new(table_name, base)
    end

    def jdbc_connection_class(spec)
      ::ArJdbc::PostgreSQL.jdbc_connection_class
    end

    private

    # Prepared statements aren't schema aware so we need to make sure we
    # store different PreparedStatement objects for different schemas
    def cached_statement_key(sql)
      "#{schema_search_path}-#{sql}"
    end

  end
end<|MERGE_RESOLUTION|>--- conflicted
+++ resolved
@@ -498,50 +498,6 @@
     # @note #quote_column_name implemented as native
     alias_method :quote_schema_name, :quote_column_name
 
-<<<<<<< HEAD
-=======
-    # Changes the column of a table.
-    def change_column(table_name, column_name, type, options = {})
-      quoted_table_name = quote_table_name(table_name)
-      quoted_column_name = quote_table_name(column_name)
-
-      sql_type = type_to_sql(type, options[:limit], options[:precision], options[:scale])
-      sql_type << "[]" if options[:array]
-
-      sql = "ALTER TABLE #{quoted_table_name} ALTER COLUMN #{quoted_column_name} TYPE #{sql_type}"
-      sql << " USING #{options[:using]}" if options[:using]
-      if options[:cast_as]
-        sql << " USING CAST(#{quoted_column_name} AS #{type_to_sql(options[:cast_as], options[:limit], options[:precision], options[:scale])})"
-      end
-      begin
-        execute sql
-      rescue ActiveRecord::StatementInvalid => e
-        raise e if postgresql_version > 80000
-        change_column_pg7(table_name, column_name, type, options)
-      end
-
-      change_column_default(table_name, column_name, options[:default]) if options_include_default?(options)
-      change_column_null(table_name, column_name, options[:null], options[:default]) if options.key?(:null)
-    end # unless const_defined? :SchemaCreation
-
-    def change_column_pg7(table_name, column_name, type, options)
-      quoted_table_name = quote_table_name(table_name)
-      # This is PostgreSQL 7.x, so we have to use a more arcane way of doing it.
-      begin
-        begin_db_transaction
-        tmp_column_name = "#{column_name}_ar_tmp"
-        add_column(table_name, tmp_column_name, type, options)
-        execute "UPDATE #{quoted_table_name} SET #{quote_column_name(tmp_column_name)} = CAST(#{quote_column_name(column_name)} AS #{sql_type})"
-        remove_column(table_name, column_name)
-        rename_column(table_name, tmp_column_name, column_name)
-        commit_db_transaction
-      rescue
-        rollback_db_transaction
-      end
-    end
-    private :change_column_pg7
-
->>>>>>> 582eaa40
     def remove_index!(table_name, index_name)
       execute "DROP INDEX #{quote_table_name(index_name)}"
     end
