--- conflicted
+++ resolved
@@ -528,7 +528,6 @@
       execute "TRUNCATE TABLE #{quote_table_name(table_name)}", name
     end
 
-<<<<<<< HEAD
     # Returns an array of indexes for the given table.
     def indexes(table_name, name = nil)
       if name
@@ -590,8 +589,6 @@
       end.compact
     end
 
-=======
->>>>>>> f9f748a8
     # @private
     def column_name_for_operation(operation, node)
       case operation
