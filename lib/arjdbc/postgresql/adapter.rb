# frozen_string_literal: false
ArJdbc.load_java_part :PostgreSQL

require 'ipaddr'
require 'active_record/connection_adapters/abstract_adapter'
require 'active_record/connection_adapters/postgresql/column'
require 'active_record/connection_adapters/postgresql/explain_pretty_printer'
require 'active_record/connection_adapters/postgresql/quoting'
require 'active_record/connection_adapters/postgresql/referential_integrity'
require 'active_record/connection_adapters/postgresql/schema_creation'
require 'active_record/connection_adapters/postgresql/schema_dumper'
require 'active_record/connection_adapters/postgresql/schema_statements'
require 'active_record/connection_adapters/postgresql/type_metadata'
require 'active_record/connection_adapters/postgresql/utils'
require 'arjdbc/abstract/core'
require 'arjdbc/abstract/connection_management'
require 'arjdbc/abstract/database_statements'
require 'arjdbc/abstract/statement_cache'
require 'arjdbc/abstract/transaction_support'
require 'arjdbc/postgresql/base/array_decoder'
require 'arjdbc/postgresql/base/array_encoder'
require 'arjdbc/postgresql/name'

module ArJdbc
  # Strives to provide Rails built-in PostgreSQL adapter (API) compatibility.
  module PostgreSQL

    require 'arjdbc/postgresql/column'
    require 'arel/visitors/postgresql_jdbc'
    # @private
    IndexDefinition = ::ActiveRecord::ConnectionAdapters::IndexDefinition

    # @private
    ForeignKeyDefinition = ::ActiveRecord::ConnectionAdapters::ForeignKeyDefinition

    # @private
    Type = ::ActiveRecord::Type

    # @see ActiveRecord::ConnectionAdapters::JdbcAdapter#jdbc_connection_class
    def self.jdbc_connection_class
      ::ActiveRecord::ConnectionAdapters::PostgreSQLJdbcConnection
    end

    # @see ActiveRecord::ConnectionAdapters::JdbcAdapter#jdbc_column_class
    def jdbc_column_class; ::ActiveRecord::ConnectionAdapters::PostgreSQLColumn end

    ADAPTER_NAME = 'PostgreSQL'.freeze

    def adapter_name
      ADAPTER_NAME
    end

    # TODO: Update this to pull info from the DatabaseMetaData object?
    def postgresql_version
      @postgresql_version ||=
        begin
          version = @connection.database_product
          if version =~ /PostgreSQL (\d+)\.(\d+)\.(\d+)/
            ($1.to_i * 10000) + ($2.to_i * 100) + $3.to_i
          else
            0
          end
        end
    end

<<<<<<< HEAD
    def select_version
      # Need to use #execute so we don't try to access the type map before it is initialized
      @_version ||= execute('SELECT version()').values.first.first
    end
    private :select_version

=======
>>>>>>> 4055cd84
    def redshift?
      # SELECT version() :
      #  PostgreSQL 8.0.2 on i686-pc-linux-gnu, compiled by GCC gcc (GCC) 3.4.2 20041017 (Red Hat 3.4.2-6.fc3), Redshift 1.0.647
      if ( redshift = config[:redshift] ).nil?
        redshift = !! (@connection.database_product || '').index('Redshift')
      end
      redshift
    end
    private :redshift?

    def use_insert_returning?
      if @use_insert_returning.nil?
        @use_insert_returning = supports_insert_with_returning?
      end
      @use_insert_returning
    end

    def set_client_encoding(encoding)
      ActiveRecord::Base.logger.warn "client_encoding is set by the driver and should not be altered, ('#{encoding}' ignored)"
      ActiveRecord::Base.logger.debug "Set the 'allowEncodingChanges' driver property (e.g. using config[:properties]) if you need to override the client encoding when doing a copy."
    end

    # Configures the encoding, verbosity, schema search path, and time zone of the connection.
    # This is called on `connection.connect` and should not be called manually.
    def configure_connection
      #if encoding = config[:encoding]
        # The client_encoding setting is set by the driver and should not be altered.
        # If the driver detects a change it will abort the connection.
        # see http://jdbc.postgresql.org/documentation/91/connect.html
        # self.set_client_encoding(encoding)
      #end
      self.client_min_messages = config[:min_messages] || 'warning'
      self.schema_search_path = config[:schema_search_path] || config[:schema_order]

      # Use standard-conforming strings if available so we don't have to do the E'...' dance.
      set_standard_conforming_strings

      # If using Active Record's time zone support configure the connection to return
      # TIMESTAMP WITH ZONE types in UTC.
      # (SET TIME ZONE does not use an equals sign like other SET variables)
      if ActiveRecord::Base.default_timezone == :utc
        execute("SET time zone 'UTC'", 'SCHEMA')
      elsif tz = local_tz
        execute("SET time zone '#{tz}'", 'SCHEMA')
      end unless redshift?

      # SET statements from :variables config hash
      # http://www.postgresql.org/docs/8.3/static/sql-set.html
      (config[:variables] || {}).map do |k, v|
        if v == ':default' || v == :default
          # Sets the value to the global or compile default
          execute("SET SESSION #{k} TO DEFAULT", 'SCHEMA')
        elsif ! v.nil?
          execute("SET SESSION #{k} TO #{quote(v)}", 'SCHEMA')
        end
      end
    end

    # @private
    ActiveRecordError = ::ActiveRecord::ActiveRecordError

    NATIVE_DATABASE_TYPES = {
      primary_key:  'bigserial primary key',
      bigint:       { name: 'bigint' },
      binary:       { name: 'bytea' },
      bit:          { name: 'bit' },
      bit_varying:  { name: 'bit varying' },
      boolean:      { name: 'boolean' },
      box:          { name: 'box' },
      char:         { name: 'char' },
      cidr:         { name: 'cidr' },
      circle:       { name: 'circle' },
      citext:       { name: 'citext' },
      date:         { name: 'date' },
      daterange:    { name: 'daterange' },
      datetime:     { name: 'timestamp' },
      decimal:      { name: 'decimal' }, # :limit => 1000
      float:        { name: 'float' },
      hstore:       { name: 'hstore' },
      inet:         { name: 'inet' },
      int4range:    { name: 'int4range' },
      int8range:    { name: 'int8range' },
      integer:      { name: 'integer' },
      interval:     { name: 'interval' }, # This doesn't get added to AR's postgres adapter until 5.1 but it fixes broken tests in 5.0 ...
      json:         { name: 'json' },
      jsonb:        { name: 'jsonb' },
      line:         { name: 'line' },
      lseg:         { name: 'lseg' },
      ltree:        { name: 'ltree' },
      macaddr:      { name: 'macaddr' },
      money:        { name: 'money' },
      numeric:      { name: 'numeric' },
      numrange:     { name: 'numrange' },
      oid:          { name: 'oid' },
      path:         { name: 'path' },
      point:        { name: 'point' },
      polygon:      { name: 'polygon' },
      string:       { name: 'character varying' },
      text:         { name: 'text' },
      time:         { name: 'time' },
      timestamp:    { name: 'timestamp' },
      tsrange:      { name: 'tsrange' },
      tstzrange:    { name: 'tstzrange' },
      tsvector:     { name: 'tsvector' },
      uuid:         { name: 'uuid' },
      xml:          { name: 'xml' }
    }

    def native_database_types
      NATIVE_DATABASE_TYPES
    end

    def valid_type?(type)
      !native_database_types[type].nil?
    end

    # Enable standard-conforming strings if available.
    def set_standard_conforming_strings
      self.standard_conforming_strings=(true)
    end

    # Enable standard-conforming strings if available.
    def standard_conforming_strings=(enable)
      client_min_messages = self.client_min_messages
      begin
        self.client_min_messages = 'panic'
        value = enable ? "on" : "off"
        execute("SET standard_conforming_strings = #{value}", 'SCHEMA')
        @standard_conforming_strings = ( value == "on" )
      rescue
        @standard_conforming_strings = :unsupported
      ensure
        self.client_min_messages = client_min_messages
      end
    end

    def standard_conforming_strings?
      if @standard_conforming_strings.nil?
        client_min_messages = self.client_min_messages
        begin
          self.client_min_messages = 'panic'
          value = select_one('SHOW standard_conforming_strings', 'SCHEMA')['standard_conforming_strings']
          @standard_conforming_strings = ( value == "on" )
        rescue
          @standard_conforming_strings = :unsupported
        ensure
          self.client_min_messages = client_min_messages
        end
      end
      @standard_conforming_strings == true # return false if :unsupported
    end

    def supports_ddl_transactions?; true end

    def supports_explain?; true end

    def supports_expression_index?; true end

    def supports_index_sort_order?; true end

    def supports_partial_index?; true end

    def supports_savepoints?; true end

    def supports_transaction_isolation?; true end

    def supports_views?; true end

    # Does PostgreSQL support standard conforming strings?
    def supports_standard_conforming_strings?
      standard_conforming_strings?
      @standard_conforming_strings != :unsupported
    end

    def supports_hex_escaped_bytea?
      postgresql_version >= 90000
    end

    def supports_insert_with_returning?
      postgresql_version >= 80200
    end

    def supports_pgcrypto_uuid?
      postgresql_version >= 90400
    end

    # Range data-types weren't introduced until PostgreSQL 9.2.
    def supports_ranges?
      postgresql_version >= 90200
    end

    def supports_extensions?
      postgresql_version >= 90200
    end # NOTE: only since AR-4.0 but should not hurt on other versions

    # From AR 5.1 postgres_adapter.rb
    def default_index_type?(index) # :nodoc:
      index.using == :btree || super
    end

    def enable_extension(name)
      execute("CREATE EXTENSION IF NOT EXISTS \"#{name}\"")
    end

    def disable_extension(name)
      execute("DROP EXTENSION IF EXISTS \"#{name}\" CASCADE")
    end

    def extension_enabled?(name)
      if supports_extensions?
        rows = select_rows("SELECT EXISTS(SELECT * FROM pg_available_extensions WHERE name = '#{name}' AND installed_version IS NOT NULL)", 'SCHEMA')
        available = rows.first.first # true/false or 't'/'f'
        available == true || available == 't'
      end
    end

    def extensions
      if supports_extensions?
        rows = select_rows "SELECT extname from pg_extension", "SCHEMA"
        rows.map { |row| row.first }
      else
        []
      end
    end

    def max_identifier_length
      @max_identifier_length ||= query_value("SHOW max_identifier_length", "SCHEMA").to_i
    end
    alias table_alias_length max_identifier_length
    alias index_name_length max_identifier_length

    def index_algorithms
      { :concurrently => 'CONCURRENTLY' }
    end

    # Set the authorized user for this session.
    def session_auth=(user)
      clear_cache!
      execute "SET SESSION AUTHORIZATION #{user}"
    end

    # Came from postgres_adapter
    def get_advisory_lock(lock_id) # :nodoc:
      unless lock_id.is_a?(Integer) && lock_id.bit_length <= 63
        raise(ArgumentError, "Postgres requires advisory lock ids to be a signed 64 bit integer")
      end
      select_value("SELECT pg_try_advisory_lock(#{lock_id});")
    end

    # Came from postgres_adapter
    def release_advisory_lock(lock_id) # :nodoc:
      unless lock_id.is_a?(Integer) && lock_id.bit_length <= 63
        raise(ArgumentError, "Postgres requires advisory lock ids to be a signed 64 bit integer")
      end
      select_value("SELECT pg_advisory_unlock(#{lock_id})")
    end

    def exec_insert(sql, name, binds, pk = nil, sequence_name = nil)
      val = super
      if !use_insert_returning? && pk
        unless sequence_name
          table_ref = extract_table_ref_from_insert_sql(sql)
          sequence_name = default_sequence_name(table_ref, pk)
          return val unless sequence_name
        end
        last_insert_id_result(sequence_name)
      else
        val
      end
    end

    def explain(arel, binds = [])
      sql = "EXPLAIN #{to_sql(arel, binds)}"
      ActiveRecord::ConnectionAdapters::PostgreSQL::ExplainPrettyPrinter.new.pp(exec_query(sql, 'EXPLAIN', binds))
    end

    # @note Only for "better" AR 4.0 compatibility.
    # @private
    def query(sql, name = nil)
      log(sql, name) do
        result = []
        @connection.execute_query_raw(sql, []) do |*values|
          # We need to use #deep_dup here because it appears that
          # the java method is reusing an object in some cases
          # which makes all of the entries in the "result"
          # array end up with the same values as the last row
          result << values.deep_dup
        end
        result
      end
    end

    def clear_cache!
      super
      # Make sure all query plans are *really* gone
      @connection.execute 'DEALLOCATE ALL' if active?
    end

    def reset!
      clear_cache!
      reset_transaction
      @connection.rollback # Have to deal with rollbacks differently than the AR adapter
      @connection.execute 'DISCARD ALL'
      @connection.configure_connection
    end

    def last_insert_id_result(sequence_name)
      exec_query("SELECT currval('#{sequence_name}')", 'SQL')
    end

    def all_schemas
      select('SELECT nspname FROM pg_namespace').map { |row| row["nspname"] }
    end

    # Returns the current client message level.
    def client_min_messages
      return nil if redshift? # not supported on Redshift
      # Need to use #execute so we don't try to access the type map before it is initialized
      execute('SHOW client_min_messages', 'SCHEMA').values.first.first
    end

    # Set the client message level.
    def client_min_messages=(level)
      # NOTE: for now simply ignore the writer (no warn on Redshift) so that
      # the AR copy-pasted PpstgreSQL parts stay the same as much as possible
      return nil if redshift? # not supported on Redshift
      execute("SET client_min_messages TO '#{level}'", 'SCHEMA')
    end

    # ORDER BY clause for the passed order option.
    #
    # PostgreSQL does not allow arbitrary ordering when using DISTINCT ON,
    # so we work around this by wrapping the SQL as a sub-select and ordering
    # in that query.
    def add_order_by_for_association_limiting!(sql, options)
      return sql if options[:order].blank?

      order = options[:order].split(',').collect { |s| s.strip }.reject(&:blank?)
      order.map! { |s| 'DESC' if s =~ /\bdesc$/i }
      order = order.zip((0...order.size).to_a).map { |s,i| "id_list.alias_#{i} #{s}" }.join(', ')

      sql.replace "SELECT * FROM (#{sql}) AS id_list ORDER BY #{order}"
    end

    # @note #quote_string implemented as native

    def escape_bytea(string)
      return unless string
      if supports_hex_escaped_bytea?
        "\\\\x#{string.unpack("H*")[0]}"
      else
        result = ''
        string.each_byte { |c| result << sprintf('\\\\%03o', c) }
        result
      end
    end

    # @override
    def quote_table_name(name)
      schema, name_part = extract_pg_identifier_from_name(name.to_s)

      unless name_part
        quote_column_name(schema)
      else
        table_name, name_part = extract_pg_identifier_from_name(name_part)
        "#{quote_column_name(schema)}.#{quote_column_name(table_name)}"
      end
    end

    # @note #quote_column_name implemented as native
    alias_method :quote_schema_name, :quote_column_name

    def remove_index!(table_name, index_name)
      execute "DROP INDEX #{quote_table_name(index_name)}"
    end

    # @override
    def supports_foreign_keys?; true end

    # @private
    def column_for(table_name, column_name)
      column_name = column_name.to_s
      for column in columns(table_name)
        return column if column.name == column_name
      end
      nil
    end

    # Returns the list of a table's column names, data types, and default values.
    #
    # If the table name is not prefixed with a schema, the database will
    # take the first match from the schema search path.
    #
    # Query implementation notes:
    #  - format_type includes the column size constraint, e.g. varchar(50)
    #  - ::regclass is a function that gives the id for a table name
    def column_definitions(table_name)
      select_rows(<<-end_sql, 'SCHEMA')
        SELECT a.attname, format_type(a.atttypid, a.atttypmod),
               pg_get_expr(d.adbin, d.adrelid), a.attnotnull, a.atttypid, a.atttypmod,
               (SELECT c.collname FROM pg_collation c, pg_type t
                 WHERE c.oid = a.attcollation AND t.oid = a.atttypid
                  AND a.attcollation <> t.typcollation),
               col_description(a.attrelid, a.attnum) AS comment
          FROM pg_attribute a
          LEFT JOIN pg_attrdef d ON a.attrelid = d.adrelid AND a.attnum = d.adnum
         WHERE a.attrelid = #{quote(quote_table_name(table_name))}::regclass
           AND a.attnum > 0 AND NOT a.attisdropped
         ORDER BY a.attnum
      end_sql
    end
    private :column_definitions

    def truncate(table_name, name = nil)
      execute "TRUNCATE TABLE #{quote_table_name(table_name)}", name
    end

    # Returns an array of indexes for the given table.
    def indexes(table_name, name = nil)
      if name
        ActiveSupport::Deprecation.warn(<<-MSG.squish)
              Passing name to #indexes is deprecated without replacement.
        MSG
      end

      # FIXME: AR version => table = Utils.extract_schema_qualified_name(table_name.to_s)
      schema, table = extract_schema_and_table(table_name.to_s)

      result = query(<<-SQL, 'SCHEMA')
            SELECT distinct i.relname, d.indisunique, d.indkey, pg_get_indexdef(d.indexrelid), t.oid,
                            pg_catalog.obj_description(i.oid, 'pg_class') AS comment,
            (SELECT COUNT(*) FROM pg_opclass o
               JOIN (SELECT unnest(string_to_array(d.indclass::text, ' '))::int oid) c
                 ON o.oid = c.oid WHERE o.opcdefault = 'f')
            FROM pg_class t
            INNER JOIN pg_index d ON t.oid = d.indrelid
            INNER JOIN pg_class i ON d.indexrelid = i.oid
            LEFT JOIN pg_namespace n ON n.oid = i.relnamespace
            WHERE i.relkind = 'i'
              AND d.indisprimary = 'f'
              AND t.relname = '#{table}'
              AND n.nspname = #{schema ? "'#{schema}'" : 'ANY (current_schemas(false))'}
            ORDER BY i.relname
      SQL

      result.map do |row|
        index_name = row[0]
        # FIXME: These values [1,2] are returned in a different format than AR expects, maybe we could update it on the Java side to be more accurate
        unique = row[1].is_a?(String) ? row[1] == 't' : row[1] # JDBC gets us a boolean
        indkey = row[2].is_a?(Java::OrgPostgresqlUtil::PGobject) ? row[2].value : row[2]
        indkey = indkey.split(" ").map(&:to_i)
        inddef = row[3]
        oid = row[4]
        comment = row[5]
        opclass = row[6]

        using, expressions, where = inddef.scan(/ USING (\w+?) \((.+?)\)(?: WHERE (.+))?\z/).flatten

        if indkey.include?(0) || opclass > 0
          columns = expressions
        else
          columns = Hash[query(<<-SQL.strip_heredoc, "SCHEMA")].values_at(*indkey).compact
                SELECT a.attnum, a.attname
                FROM pg_attribute a
                WHERE a.attrelid = #{oid}
                AND a.attnum IN (#{indkey.join(",")})
          SQL

          # add info on sort order for columns (only desc order is explicitly specified, asc is the default)
          orders = Hash[
              expressions.scan(/(\w+) DESC/).flatten.map { |order_column| [order_column, :desc] }
          ]
        end

        IndexDefinition.new(table_name, index_name, unique, columns, [], orders, where, nil, using.to_sym, comment.presence)
      end.compact
    end

    # @private
    def column_name_for_operation(operation, node)
      case operation
      when 'maximum' then 'max'
      when 'minimum' then 'min'
      when 'average' then 'avg'
      else operation.downcase
      end
    end

    private

    # Pulled from ActiveRecord's Postgres adapter and modified to use execute
    def can_perform_case_insensitive_comparison_for?(column)
      @case_insensitive_cache ||= {}
      @case_insensitive_cache[column.sql_type] ||= begin
        sql = <<-end_sql
              SELECT exists(
                SELECT * FROM pg_proc
                WHERE proname = 'lower'
                  AND proargtypes = ARRAY[#{quote column.sql_type}::regtype]::oidvector
              ) OR exists(
                SELECT * FROM pg_proc
                INNER JOIN pg_cast
                  ON ARRAY[casttarget]::oidvector = proargtypes
                WHERE proname = 'lower'
                  AND castsource = #{quote column.sql_type}::regtype
              )
        end_sql
        select_value(sql, 'SCHEMA')
      end
    end

    def translate_exception(exception, message)
      # TODO: Can we base these on an error code of some kind?
      case exception.message
      when /duplicate key value violates unique constraint/
        ::ActiveRecord::RecordNotUnique.new(message)
      when /violates not-null constraint/
        ::ActiveRecord::NotNullViolation.new(message)
      when /violates foreign key constraint/
        ::ActiveRecord::InvalidForeignKey.new(message)
      when /value too long/
        ::ActiveRecord::ValueTooLong.new(message)
      when /out of range/
        ::ActiveRecord::RangeError.new(message)
      when /could not serialize/
        ::ActiveRecord::SerializationFailure.new(message)
      when /deadlock detected/
        ::ActiveRecord::Deadlocked.new(message)
      else
        super
      end
    end

    # @private `Utils.extract_schema_and_table` from AR
    def extract_schema_and_table(name)
      result = name.scan(/[^".\s]+|"[^"]*"/)[0, 2]
      result.each { |m| m.gsub!(/(^"|"$)/, '') }
      result.unshift(nil) if result.size == 1 # schema == nil
      result # [schema, table]
    end

    def extract_pg_identifier_from_name(name)
      match_data = name[0, 1] == '"' ? name.match(/\"([^\"]+)\"/) : name.match(/([^\.]+)/)

      if match_data
        rest = name[match_data[0].length..-1]
        rest = rest[1..-1] if rest[0, 1] == "."
        [match_data[1], (rest.length > 0 ? rest : nil)]
      end
    end

    def extract_table_ref_from_insert_sql(sql)
      sql[/into\s("[A-Za-z0-9_."\[\]\s]+"|[A-Za-z0-9_."\[\]]+)\s*/im]
      $1.strip if $1
    end

    def local_tz
      @local_tz ||= execute('SHOW TIME ZONE', 'SCHEMA').first["TimeZone"]
    end

  end
end

require 'arjdbc/util/quoted_cache'

module ActiveRecord::ConnectionAdapters

  # NOTE: seems needed on 4.x due loading of '.../postgresql/oid' which
  # assumes: class PostgreSQLAdapter < AbstractAdapter
  remove_const(:PostgreSQLAdapter) if const_defined?(:PostgreSQLAdapter)

  class PostgreSQLAdapter < AbstractAdapter

    # Try to use as much of the built in postgres logic as possible
    # maybe someday we can extend the actual adapter
    include ActiveRecord::ConnectionAdapters::PostgreSQL::ColumnDumper
    include ActiveRecord::ConnectionAdapters::PostgreSQL::ReferentialIntegrity
    include ActiveRecord::ConnectionAdapters::PostgreSQL::SchemaStatements
    include ActiveRecord::ConnectionAdapters::PostgreSQL::Quoting

    include Jdbc::ConnectionPoolCallbacks

    include ArJdbc::Abstract::Core
    include ArJdbc::Abstract::ConnectionManagement
    include ArJdbc::Abstract::DatabaseStatements
    include ArJdbc::Abstract::StatementCache
    include ArJdbc::Abstract::TransactionSupport
    include ArJdbc::PostgreSQL

    require 'arjdbc/postgresql/oid_types'
    include ::ArJdbc::PostgreSQL::OIDTypes

    include ::ArJdbc::PostgreSQL::ColumnHelpers

    include ::ArJdbc::Util::QuotedCache

    # AR expects OID to be available on the adapter
    OID = ActiveRecord::ConnectionAdapters::PostgreSQL::OID

    def initialize(connection, logger = nil, config = {})
      # @local_tz is initialized as nil to avoid warnings when connect tries to use it
      @local_tz = nil
      @max_identifier_length = nil

      super # configure_connection happens in super

      initialize_type_map(@type_map = Type::HashLookupTypeMap.new)

      @use_insert_returning = @config.key?(:insert_returning) ?
        self.class.type_cast_config_to_boolean(@config[:insert_returning]) : nil
    end

    def arel_visitor # :nodoc:
      Arel::Visitors::PostgreSQL.new(self)
    end

    require 'active_record/connection_adapters/postgresql/schema_definitions'

    ColumnMethods = ActiveRecord::ConnectionAdapters::PostgreSQL::ColumnMethods
    TableDefinition = ActiveRecord::ConnectionAdapters::PostgreSQL::TableDefinition
    Table = ActiveRecord::ConnectionAdapters::PostgreSQL::Table

    def create_table_definition(*args) # :nodoc:
      TableDefinition.new(*args)
    end

    def exec_query(sql, name = nil, binds = [], prepare: false)
      super
    rescue ActiveRecord::StatementInvalid => e
      raise unless e.cause.message.include?('cached plan must not change result type'.freeze)

      if open_transactions > 0
        # In a transaction, have to fail it - See AR code for details
        raise ActiveRecord::PreparedStatementCacheExpired.new(e.cause.message)
      else
        # Not in a transaction, clear the prepared statement and try again
        delete_cached_statement(sql)
        retry
      end
    end

    def schema_creation # :nodoc:
      PostgreSQL::SchemaCreation.new self
    end

    def update_table_definition(table_name, base)
      Table.new(table_name, base)
    end

    def jdbc_connection_class(spec)
      ::ArJdbc::PostgreSQL.jdbc_connection_class
    end

    private

    # Prepared statements aren't schema aware so we need to make sure we
    # store different PreparedStatement objects for different schemas
    def cached_statement_key(sql)
      "#{schema_search_path}-#{sql}"
    end

  end
end<|MERGE_RESOLUTION|>--- conflicted
+++ resolved
@@ -63,15 +63,6 @@
         end
     end
 
-<<<<<<< HEAD
-    def select_version
-      # Need to use #execute so we don't try to access the type map before it is initialized
-      @_version ||= execute('SELECT version()').values.first.first
-    end
-    private :select_version
-
-=======
->>>>>>> 4055cd84
     def redshift?
       # SELECT version() :
       #  PostgreSQL 8.0.2 on i686-pc-linux-gnu, compiled by GCC gcc (GCC) 3.4.2 20041017 (Red Hat 3.4.2-6.fc3), Redshift 1.0.647
