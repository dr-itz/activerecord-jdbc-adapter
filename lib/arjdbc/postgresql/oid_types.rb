--- conflicted
+++ resolved
@@ -14,16 +14,7 @@
 
       OID = ActiveRecord::ConnectionAdapters::PostgreSQL::OID
 
-<<<<<<< HEAD
-      def get_oid_type(oid, fmod, column_name)
-        type_map.fetch(oid, fmod) {
-          ArJdbc.warn("unknown OID #{oid}: failed to recognize type of '#{column_name}', will be treated as String.", true)
-          type_map[oid] = OID::Identity.new
-        }
-      end
-=======
       Type = ActiveRecord::Type if AR42_COMPAT
->>>>>>> 6a989e42
 
       # @override
       def enable_extension(name)
