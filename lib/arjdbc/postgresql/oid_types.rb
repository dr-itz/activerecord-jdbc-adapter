--- conflicted
+++ resolved
@@ -5,11 +5,8 @@
 
     if AR42
       require 'active_record/connection_adapters/postgresql/oid'
-<<<<<<< HEAD
       require 'arjdbc/postgresql/base/pgconn'
-=======
       require 'arjdbc/postgresql/oid/bytea.rb'
->>>>>>> 7303bba9
     else
       require 'arjdbc/postgresql/base/oid'
     end
