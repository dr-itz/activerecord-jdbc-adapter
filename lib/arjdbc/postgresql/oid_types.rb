require 'thread'

module ArJdbc
  module PostgreSQL

    require 'active_record/connection_adapters/postgresql/oid'
    require 'arjdbc/postgresql/base/pgconn'

    # @private
    OID = ::ActiveRecord::ConnectionAdapters::PostgreSQL::OID

    # @private
    module OIDTypes

<<<<<<< HEAD
      # Support arrays/ranges for defining attributes that don't exist in the db
      Type.add_modifier({ array: true }, OID::Array, adapter: :postgresql)
      Type.add_modifier({ range: true }, OID::Range, adapter: :postgresql)
      Type.register(:enum, OID::Enum, adapter: :postgresql)
      Type.register(:point, OID::Point, adapter: :postgresql)
      Type.register(:legacy_point, OID::LegacyPoint, adapter: :postgresql)

=======
>>>>>>> 582eaa40
      # @override
      def enable_extension(name)
        result = super(name)
        @extensions = nil
        reload_type_map
        result
      end

      # @override
      def disable_extension(name)
        result = super(name)
        @extensions = nil
        reload_type_map
        result
      end

      # @override
      def extensions
        @extensions ||= super
      end

      # @override
      def lookup_cast_type(sql_type)
        oid = execute("SELECT #{quote(sql_type)}::regtype::oid", "SCHEMA")
        super oid.first['oid'].to_i
      end

      def get_oid_type(oid, fmod, column_name, sql_type = '') # :nodoc:
        if !type_map.key?(oid)
          load_additional_types(type_map, [oid])
        end

        type_map.fetch(oid, fmod, sql_type) {
          warn "unknown OID #{oid}: failed to recognize type of '#{column_name}'. It will be treated as String."
          Type::Value.new.tap do |cast_type|
            type_map.register_type(oid, cast_type)
          end
        }
      end

      def type_map
        @type_map
      end

      def reload_type_map
        if ( @type_map ||= nil )
          @type_map.clear
          initialize_type_map(@type_map)
        end
      end

      private

      def initialize_type_map(m)
        register_class_with_limit m, 'int2', Type::Integer
        register_class_with_limit m, 'int4', Type::Integer
        register_class_with_limit m, 'int8', Type::Integer
        m.register_type 'oid', OID::Oid.new
        m.register_type 'float4', Type::Float.new
        m.alias_type 'float8', 'float4'
        m.register_type 'text', Type::Text.new
        register_class_with_limit m, 'varchar', Type::String
        m.alias_type 'char', 'varchar'
        m.alias_type 'name', 'varchar'
        m.alias_type 'bpchar', 'varchar'
        m.register_type 'bool', Type::Boolean.new
        register_class_with_limit m, 'bit', OID::Bit
        register_class_with_limit m, 'varbit', OID::BitVarying
        m.alias_type 'timestamptz', 'timestamp'
        m.register_type 'date', Type::Date.new

        m.register_type 'money', OID::Money.new
        m.register_type 'bytea', OID::Bytea.new
        m.register_type 'point', OID::Point.new
        m.register_type 'hstore', OID::Hstore.new
        m.register_type 'json', OID::Json.new
        m.register_type 'jsonb', OID::Jsonb.new
        m.register_type 'cidr', OID::Cidr.new
        m.register_type 'inet', OID::Inet.new
        m.register_type 'uuid', OID::Uuid.new
        m.register_type 'xml', OID::Xml.new
        m.register_type 'tsvector', OID::SpecializedString.new(:tsvector)
        m.register_type 'macaddr', OID::SpecializedString.new(:macaddr)
        m.register_type 'citext', OID::SpecializedString.new(:citext)
        m.register_type 'ltree', OID::SpecializedString.new(:ltree)
        m.register_type 'line', OID::SpecializedString.new(:line)
        m.register_type 'lseg', OID::SpecializedString.new(:lseg)
        m.register_type 'box', OID::SpecializedString.new(:box)
        m.register_type 'path', OID::SpecializedString.new(:path)
        m.register_type 'polygon', OID::SpecializedString.new(:polygon)
        m.register_type 'circle', OID::SpecializedString.new(:circle)

<<<<<<< HEAD
        m.register_type 'interval' do |_, _, sql_type|
          precision = extract_precision(sql_type)
          OID::SpecializedString.new(:interval, precision: precision)
        end
=======
        #m.alias_type 'interval', 'varchar' # in Rails 5.0
        # This is how Rails 5.1 handles it.
        # In 5.0 SpecializedString doesn't take a precision option  5.0 actually leaves it as a regular String
        # but we need it specialized to support prepared statements
        # m.register_type 'interval' do |_, _, sql_type|
        #   precision = extract_precision(sql_type)
        #   OID::SpecializedString.new(:interval, precision: precision)
        # end
        m.register_type 'interval', OID::SpecializedString.new(:interval)
>>>>>>> 582eaa40

        register_class_with_precision m, 'time', Type::Time
        register_class_with_precision m, 'timestamp', OID::DateTime

        m.register_type 'numeric' do |_, fmod, sql_type|
          precision = extract_precision(sql_type)
          scale = extract_scale(sql_type)

          # The type for the numeric depends on the width of the field,
          # so we'll do something special here.
          #
          # When dealing with decimal columns:
          #
          # places after decimal  = fmod - 4 & 0xffff
          # places before decimal = (fmod - 4) >> 16 & 0xffff
          if fmod && (fmod - 4 & 0xffff).zero?
            # FIXME: Remove this class, and the second argument to
            # lookups on PG
            Type::DecimalWithoutScale.new(precision: precision)
          else
            OID::Decimal.new(precision: precision, scale: scale)
          end
        end

        load_additional_types(m)
      end

      def load_additional_types(type_map, oids = nil) # :nodoc:
        initializer = OID::TypeMapInitializer.new(type_map)

        if supports_ranges?
          query = <<-SQL
              SELECT t.oid, t.typname, t.typelem, t.typdelim, t.typinput, r.rngsubtype, t.typtype, t.typbasetype
              FROM pg_type as t
              LEFT JOIN pg_range as r ON oid = rngtypid
          SQL
        else
          query = <<-SQL
              SELECT t.oid, t.typname, t.typelem, t.typdelim, t.typinput, t.typtype, t.typbasetype
              FROM pg_type as t
          SQL
        end

        if oids
          query += "WHERE t.oid::integer IN (%s)" % oids.join(", ")
        else
          query += initializer.query_conditions_for_initial_load(type_map)
        end

        records = execute(query, 'SCHEMA')
        initializer.run(records)
      end

      # Support arrays/ranges for defining attributes that don't exist in the db
      ActiveRecord::Type.add_modifier({ array: true }, OID::Array, adapter: :postgresql)
      ActiveRecord::Type.add_modifier({ range: true }, OID::Range, adapter: :postgresql)
      ActiveRecord::Type.register(:bit, OID::Bit, adapter: :postgresql)
      ActiveRecord::Type.register(:bit_varying, OID::BitVarying, adapter: :postgresql)
      ActiveRecord::Type.register(:binary, OID::Bytea, adapter: :postgresql)
      ActiveRecord::Type.register(:cidr, OID::Cidr, adapter: :postgresql)
      ActiveRecord::Type.register(:datetime, OID::DateTime, adapter: :postgresql)
      ActiveRecord::Type.register(:decimal, OID::Decimal, adapter: :postgresql)
      ActiveRecord::Type.register(:enum, OID::Enum, adapter: :postgresql)
      ActiveRecord::Type.register(:hstore, OID::Hstore, adapter: :postgresql)
      ActiveRecord::Type.register(:inet, OID::Inet, adapter: :postgresql)
      ActiveRecord::Type.register(:json, OID::Json, adapter: :postgresql)
      ActiveRecord::Type.register(:jsonb, OID::Jsonb, adapter: :postgresql)
      ActiveRecord::Type.register(:money, OID::Money, adapter: :postgresql)
      ActiveRecord::Type.register(:point, OID::Rails51Point, adapter: :postgresql)
      ActiveRecord::Type.register(:legacy_point, OID::Point, adapter: :postgresql)
      ActiveRecord::Type.register(:uuid, OID::Uuid, adapter: :postgresql)
      ActiveRecord::Type.register(:vector, OID::Vector, adapter: :postgresql)
      ActiveRecord::Type.register(:xml, OID::Xml, adapter: :postgresql)

    end
  end
end<|MERGE_RESOLUTION|>--- conflicted
+++ resolved
@@ -12,16 +12,6 @@
     # @private
     module OIDTypes
 
-<<<<<<< HEAD
-      # Support arrays/ranges for defining attributes that don't exist in the db
-      Type.add_modifier({ array: true }, OID::Array, adapter: :postgresql)
-      Type.add_modifier({ range: true }, OID::Range, adapter: :postgresql)
-      Type.register(:enum, OID::Enum, adapter: :postgresql)
-      Type.register(:point, OID::Point, adapter: :postgresql)
-      Type.register(:legacy_point, OID::LegacyPoint, adapter: :postgresql)
-
-=======
->>>>>>> 582eaa40
       # @override
       def enable_extension(name)
         result = super(name)
@@ -114,22 +104,10 @@
         m.register_type 'polygon', OID::SpecializedString.new(:polygon)
         m.register_type 'circle', OID::SpecializedString.new(:circle)
 
-<<<<<<< HEAD
         m.register_type 'interval' do |_, _, sql_type|
           precision = extract_precision(sql_type)
           OID::SpecializedString.new(:interval, precision: precision)
         end
-=======
-        #m.alias_type 'interval', 'varchar' # in Rails 5.0
-        # This is how Rails 5.1 handles it.
-        # In 5.0 SpecializedString doesn't take a precision option  5.0 actually leaves it as a regular String
-        # but we need it specialized to support prepared statements
-        # m.register_type 'interval' do |_, _, sql_type|
-        #   precision = extract_precision(sql_type)
-        #   OID::SpecializedString.new(:interval, precision: precision)
-        # end
-        m.register_type 'interval', OID::SpecializedString.new(:interval)
->>>>>>> 582eaa40
 
         register_class_with_precision m, 'time', Type::Time
         register_class_with_precision m, 'timestamp', OID::DateTime
@@ -198,8 +176,8 @@
       ActiveRecord::Type.register(:json, OID::Json, adapter: :postgresql)
       ActiveRecord::Type.register(:jsonb, OID::Jsonb, adapter: :postgresql)
       ActiveRecord::Type.register(:money, OID::Money, adapter: :postgresql)
-      ActiveRecord::Type.register(:point, OID::Rails51Point, adapter: :postgresql)
-      ActiveRecord::Type.register(:legacy_point, OID::Point, adapter: :postgresql)
+      ActiveRecord::Type.register(:point, OID::Point, adapter: :postgresql)
+      ActiveRecord::Type.register(:legacy_point, OID::LegacyPoint, adapter: :postgresql)
       ActiveRecord::Type.register(:uuid, OID::Uuid, adapter: :postgresql)
       ActiveRecord::Type.register(:vector, OID::Vector, adapter: :postgresql)
       ActiveRecord::Type.register(:xml, OID::Xml, adapter: :postgresql)
