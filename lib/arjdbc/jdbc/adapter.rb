--- conflicted
+++ resolved
@@ -271,13 +271,9 @@
 
       # @override
       def disconnect!
-<<<<<<< HEAD
-        @connection.disconnect! if @connection
-=======
         super # clear_cache! && reset_transaction
         return unless @connection
         @connection.disconnect!
->>>>>>> d63858e0
       end
 
       # @override
