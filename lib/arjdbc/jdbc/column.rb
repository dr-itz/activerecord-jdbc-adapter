module ActiveRecord
  module ConnectionAdapters
    module Jdbc
      autoload :TypeCast, 'arjdbc/jdbc/type_cast'
    end
    # The base class for all of {JdbcAdapter}'s returned columns.
    # Instances of {JdbcColumn} will get extended with "column-spec" modules
    # (similar to how {JdbcAdapter} gets spec modules in) if the adapter spec
    # module provided a `column_selector` (matcher) method for it's database
    # specific type.
    # @see JdbcAdapter#jdbc_column_class
    class JdbcColumn < Column
      # @deprecated attribute writers will be removed in 1.4
      attr_writer :limit, :precision # unless ArJdbc::AR42

      def initialize(config, name, *args)
        if self.class == JdbcColumn
          # NOTE: extending classes do not want this if they do they shall call
          call_discovered_column_callbacks(config) if config
          default = args.shift
        else # for extending classes allow ignoring first argument :
          if ! config.nil? && ! config.is_a?(Hash)
            default = name; name = config # initialize(name, default, *args)
          else
            default = args.shift
          end
        end

<<<<<<< HEAD
        if ArJdbc::AR52
          # undefined method `cast' for #<ActiveRecord::ConnectionAdapters::SqlTypeMetadata> on AR52
        elsif ArJdbc::AR50
          default = args[0].cast(default)
=======
        default = args[0].cast(default)
>>>>>>> 4a79ed35

        sql_type = args.delete_at(1)
        type = args.delete_at(0)

        args.unshift(SqlTypeMetadata.new(:sql_type => sql_type, :type => type))

        # super <= 4.1: (name, default, sql_type = nil, null = true)
        # super >= 4.2: (name, default, cast_type, sql_type = nil, null = true)
        # super >= 5.0: (name, default, sql_type_metadata = nil, null = true)

        super(name, default, *args)
        init_column(name, default, *args)
      end

      # Additional column initialization for sub-classes.
      def init_column(*args); end

      # Similar to `ActiveRecord`'s `extract_value_from_default(default)`.
      # @return default value for a column (possibly extracted from driver value)
      def default_value(value); value; end

      protected

      # @private
      def call_discovered_column_callbacks(config)
        dialect = (config[:dialect] || config[:driver]).to_s
        for matcher, block in self.class.column_types
          block.call(config, self) if matcher === dialect
        end
      end

      public

      # Returns the available column types
      # @return [Hash] of (matcher, block) pairs
      def self.column_types
        types = {}
        for mod in ::ArJdbc.modules
          if mod.respond_to?(:column_selector)
            sel = mod.column_selector # [ matcher, block ]
            types[ sel[0] ] = sel[1]
          end
        end
        types
      end

      class << self

        include Jdbc::TypeCast if ::ActiveRecord::VERSION::STRING >= '4.2'

        if ActiveRecord::VERSION::MAJOR > 3 && ActiveRecord::VERSION::STRING < '4.2'

          # @private provides compatibility between AR 3.x/4.0 API
          def string_to_date(value); value_to_date(value) end

        end

      end

    end
  end
end<|MERGE_RESOLUTION|>--- conflicted
+++ resolved
@@ -26,19 +26,16 @@
           end
         end
 
-<<<<<<< HEAD
         if ArJdbc::AR52
           # undefined method `cast' for #<ActiveRecord::ConnectionAdapters::SqlTypeMetadata> on AR52
-        elsif ArJdbc::AR50
+        else
           default = args[0].cast(default)
-=======
-        default = args[0].cast(default)
->>>>>>> 4a79ed35
 
-        sql_type = args.delete_at(1)
-        type = args.delete_at(0)
+          sql_type = args.delete_at(1)
+          type = args.delete_at(0)
 
-        args.unshift(SqlTypeMetadata.new(:sql_type => sql_type, :type => type))
+          args.unshift(SqlTypeMetadata.new(:sql_type => sql_type, :type => type))
+        end
 
         # super <= 4.1: (name, default, sql_type = nil, null = true)
         # super >= 4.2: (name, default, cast_type, sql_type = nil, null = true)
