module ArJdbc
  module Abstract

    # This is minimum amount of code needed from base JDBC Adapter class to make common adapters
    # work.  This replaces using jdbc/adapter as a base class for all adapters.
    module Core

      attr_reader :config

      def initialize(connection, logger = nil, config = {})
        @config = config

        if self.class.equal? ActiveRecord::ConnectionAdapters::JdbcAdapter
          spec = @config.key?(:adapter_spec) ? @config[:adapter_spec] :
                     ( @config[:adapter_spec] = adapter_spec(@config) ) # due resolving visitor
          extend spec if spec
        end

        connection ||= jdbc_connection_class(config[:adapter_spec]).new(config, self)

        super(connection, logger, config) # AbstractAdapter

        connection.configure_connection # will call us (maybe)
      end
      
      # Retrieve the raw `java.sql.Connection` object.
      # The unwrap parameter is useful if an attempt to unwrap a pooled (JNDI)
      # connection should be made - to really return the 'native' JDBC object.
      # @param unwrap [true, false] whether to unwrap the connection object
      # @return [Java::JavaSql::Connection] the JDBC connection
      def jdbc_connection(unwrap = nil)
        raw_connection.jdbc_connection(unwrap)
      end

      protected

      def translate_exception_class(e, sql)
        begin
          message = "#{e.class.name}: #{e.message}: #{sql}"
        rescue Encoding::CompatibilityError
          message = "#{e.class.name}: #{e.message.force_encoding sql.encoding}: #{sql}"
        end

        exception = translate_exception(e, message)
        exception.set_backtrace e.backtrace unless e.equal?(exception)
        exception
      end

      def translate_exception(e, message)
        # override in derived class

        # we shall not translate native "Java" exceptions as they might
        # swallow an ArJdbc / driver bug into an AR::StatementInvalid !
        return e if e.is_a?(Java::JavaLang::Throwable)

<<<<<<< HEAD
        super
=======
        case e
          when SystemExit, SignalException, NoMemoryError then e
          when ActiveModel::RangeError, TypeError, RuntimeError then e
          else ActiveRecord::StatementInvalid.new(message)
        end
>>>>>>> 2a9a2b88
      end


    end
  end
end<|MERGE_RESOLUTION|>--- conflicted
+++ resolved
@@ -53,15 +53,11 @@
         # swallow an ArJdbc / driver bug into an AR::StatementInvalid !
         return e if e.is_a?(Java::JavaLang::Throwable)
 
-<<<<<<< HEAD
-        super
-=======
         case e
           when SystemExit, SignalException, NoMemoryError then e
           when ActiveModel::RangeError, TypeError, RuntimeError then e
           else ActiveRecord::StatementInvalid.new(message)
         end
->>>>>>> 2a9a2b88
       end
 
 
