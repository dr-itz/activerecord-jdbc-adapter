# frozen_string_literal: true

module ArJdbc
  module Abstract

    # This is minimum amount of code needed from base JDBC Adapter class to make common adapters
    # work.  This replaces using jdbc/adapter as a base class for all adapters.
    module Core

      attr_reader :config

      def initialize(connection, logger = nil, config = {})
        @config = config

        if self.class.equal? ActiveRecord::ConnectionAdapters::JdbcAdapter
          spec = @config.key?(:adapter_spec) ? @config[:adapter_spec] :
                     ( @config[:adapter_spec] = adapter_spec(@config) ) # due resolving visitor
          extend spec if spec
        end

        connection ||= jdbc_connection_class(config[:adapter_spec]).new(config, self)

        super(connection, logger, config) # AbstractAdapter

        connection.configure_connection # will call us (maybe)
      end

      # Retrieve the raw `java.sql.Connection` object.
      # The unwrap parameter is useful if an attempt to unwrap a pooled (JNDI)
      # connection should be made - to really return the 'native' JDBC object.
      # @param unwrap [true, false] whether to unwrap the connection object
      # @return [Java::JavaSql::Connection] the JDBC connection
      def jdbc_connection(unwrap = nil)
        raw_connection.jdbc_connection(unwrap)
      end

      protected

      def translate_exception_class(e, sql, binds)
        message = "#{e.class.name}: #{e.message}"

        exception = translate_exception(
          e, message: message, sql: sql, binds: binds
        )
        exception.set_backtrace e.backtrace
        exception
      end

      def translate_exception(exception, message:, sql:, binds:)
        # override in derived class

        # we shall not translate native "Java" exceptions as they might
        # swallow an ArJdbc / driver bug into an AR::StatementInvalid !
        return exception if exception.is_a?(Java::JavaLang::Throwable)

<<<<<<< HEAD
        case exception
          when SystemExit, SignalException, NoMemoryError then exception
          when ActiveModel::RangeError, TypeError, RuntimeError then exception
          else ActiveRecord::StatementInvalid.new(message, sql: sql, binds: binds)
=======
        case e
          when SystemExit, SignalException, NoMemoryError then e
          when ActiveModel::RangeError, TypeError, RuntimeError then e
          else super
>>>>>>> f385fccd
        end
      end

      def extract_raw_bind_values(binds)
        binds.map(&:value_for_database)
      end

      # this version of log() automatically fills type_casted_binds from binds if necessary
      def log(sql, name = "SQL", binds = [], type_casted_binds = [], statement_name = nil)
        if binds.any? && (type_casted_binds.nil? || type_casted_binds.empty?)
          type_casted_binds = ->{ extract_raw_bind_values(binds) }
        end
        super
      end
    end
  end

  JDBC_GEM_ROOT = File.expand_path("../../../..", __FILE__) + "/"
  ActiveRecord::LogSubscriber.backtrace_cleaner.add_silencer { |line| line.start_with?(JDBC_GEM_ROOT) }
end<|MERGE_RESOLUTION|>--- conflicted
+++ resolved
@@ -53,17 +53,10 @@
         # swallow an ArJdbc / driver bug into an AR::StatementInvalid !
         return exception if exception.is_a?(Java::JavaLang::Throwable)
 
-<<<<<<< HEAD
         case exception
           when SystemExit, SignalException, NoMemoryError then exception
           when ActiveModel::RangeError, TypeError, RuntimeError then exception
-          else ActiveRecord::StatementInvalid.new(message, sql: sql, binds: binds)
-=======
-        case e
-          when SystemExit, SignalException, NoMemoryError then e
-          when ActiveModel::RangeError, TypeError, RuntimeError then e
           else super
->>>>>>> f385fccd
         end
       end
 
