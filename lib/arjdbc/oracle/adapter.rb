--- conflicted
+++ resolved
@@ -236,13 +236,6 @@
     def sequence_name_length; IDENTIFIER_LENGTH end
 
     # @private
-<<<<<<< HEAD
-    SEQUENCE_NAME_RE = /(^|\.)([\w$-]{1,#{IDENTIFIER_LENGTH - 4}})([\w$-]*)$/
-
-    # @override
-    def default_sequence_name(table_name, primary_key = nil)
-      table_name.to_s.sub SEQUENCE_NAME_RE, '\1\2_seq'
-=======
     # Will take all or first 26 characters of table name and append _seq suffix
     def default_sequence_name(table_name, primary_key = nil)
       len = IDENTIFIER_LENGTH - 4
@@ -252,7 +245,6 @@
     # @private
     def default_trigger_name(table_name)
       "#{table_name.to_s[0, IDENTIFIER_LENGTH - 4]}_pkt"
->>>>>>> b396d4e9
     end
 
     # @override
@@ -285,7 +277,6 @@
       seq_name = options.key?(:sequence_name) ? # pass nil/false - no sequence
         options[:sequence_name] : default_sequence_name(name)
       return outcome unless seq_name
-<<<<<<< HEAD
       execute_immediate("DROP SEQUENCE #{quote_table_name(seq_name)}", '-2289') # IF EXISTS
     end
 
@@ -294,9 +285,6 @@
       execute "BEGIN EXECUTE IMMEDIATE '#{execute}';" <<
         " EXCEPTION WHEN OTHERS THEN IF SQLCODE != #{sqlcode} THEN RAISE; END IF;" <<
         " END;"
-=======
-      execute_quietly "DROP SEQUENCE #{quote_table_name(seq_name)}"
->>>>>>> b396d4e9
     end
     private :execute_immediate
 
@@ -366,11 +354,6 @@
     end
 
     # @override
-<<<<<<< HEAD
-    def remove_index!(table_name, index_name)
-      execute "DROP INDEX #{index_name}"
-    end
-=======
     def add_index(table_name, column_name, options = {})
       index_name, index_type, quoted_column_names, tablespace, index_options = add_index_options(table_name, column_name, options)
       execute "CREATE #{index_type} INDEX #{quote_column_name(index_name)} ON #{quote_table_name(table_name)} (#{quoted_column_names})#{tablespace} #{index_options}"
@@ -427,7 +410,6 @@
     def remove_index(table_name, options = {})
       execute "DROP INDEX #{index_name(table_name, options)}"
     end unless AR42
->>>>>>> b396d4e9
 
     def change_column_default(table_name, column_name, default)
       execute "ALTER TABLE #{quote_table_name(table_name)} MODIFY #{quote_column_name(column_name)} DEFAULT #{quote(default)}"
